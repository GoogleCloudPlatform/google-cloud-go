// Copyright 2021 Google LLC
//
// Licensed under the Apache License, Version 2.0 (the "License");
// you may not use this file except in compliance with the License.
// You may obtain a copy of the License at
//
//      http://www.apache.org/licenses/LICENSE-2.0
//
// Unless required by applicable law or agreed to in writing, software
// distributed under the License is distributed on an "AS IS" BASIS,
// WITHOUT WARRANTIES OR CONDITIONS OF ANY KIND, either express or implied.
// See the License for the specific language governing permissions and
// limitations under the License.

// +build linux darwin

package main

import (
	"encoding/json"
	"flag"
	"fmt"
	"io/ioutil"
	"log"
	"os"
	osexec "os/exec"
	"path"
	"strings"
)

// TODO(noahdietz): remove this once the fix in golang.org/x/tools is released.
// https://github.com/golang/go/issues/44796
const ignored = "- MaxPublishRequestBytes: value changed from 0.000582077 to 10000000"
const rootMod = "cloud.google.com/go"

var repoMetadataPath string
var verbose bool
var gapic string

func init() {
	flag.StringVar(&repoMetadataPath, "repo-metadata", "", "path to a repo-metadata-full JSON file [required]")
	flag.StringVar(&gapic, "gapic", "", "import path of a specific GAPIC to diff")
	flag.BoolVar(&verbose, "verbose", false, "enable verbose command logging")
}

func main() {
	flag.Parse()
	if repoMetadataPath == "" {
		log.Fatalln("Missing required flag: -repo-metadata")
	}

	head, err := exec("git", "log", "-2")
	if err != nil {
		log.Fatalln(err)
	}
	if checkAllowBreakingChange(head) {
		return
	}

	root, err := os.Getwd()
	if err != nil {
		log.Fatalln(err)
	}

	f, err := os.Open(repoMetadataPath)
	if err != nil {
		log.Fatalln(err)
	}
	defer f.Close()

	var m manifest
	if err := json.NewDecoder(f).Decode(&m); err != nil {
		log.Fatalln(err)
	}

	_, err = exec("go", "install", "golang.org/x/exp/cmd/apidiff@latest")
	if err != nil {
		log.Fatalln(err)
	}

	temp, err := ioutil.TempDir("/tmp", "google-cloud-go-*")
	if err != nil {
		log.Fatalln(err)
	}
	defer os.RemoveAll(temp)

	_, err = exec("git", "clone", "https://github.com/googleapis/google-cloud-go", temp)
	if err != nil {
		log.Fatalln(err)
	}

	diffs, diffingErrs, err := diffModules(root, temp, m)
	if err != nil {
		log.Fatalln(err)
	}

	if len(diffingErrs) > 0 {
		fmt.Fprintln(os.Stderr, "The following packages encountered errors:")
		for imp, err := range diffingErrs {
			fmt.Fprintf(os.Stderr, "%s: %s\n", imp, err)
		}
	}

	if len(diffs) > 0 {
		fmt.Fprintln(os.Stderr, "The following breaking changes were found:")
		for imp, d := range diffs {
			fmt.Fprintf(os.Stderr, "%s:\n%s\n", imp, d)
		}
		os.Exit(1)
	}
}

// manifestEntry is used for JSON marshaling in manifest.
// Copied from internal/gapicgen/generator/gapics.go.
type manifestEntry struct {
	DistributionName  string `json:"distribution_name"`
	Description       string `json:"description"`
	Language          string `json:"language"`
	ClientLibraryType string `json:"client_library_type"`
	DocsURL           string `json:"docs_url"`
	ReleaseLevel      string `json:"release_level"`
}

type manifest map[string]manifestEntry

func diffModules(root, baseDir string, m manifest) (map[string]string, map[string]error, error) {
	diffs := map[string]string{}
	issues := map[string]error{}

	for imp, entry := range m {
<<<<<<< HEAD
=======
		if gapic != "" && imp != gapic {
			continue
		}

>>>>>>> e55a0166
		// Prepare module directory paths relative to the repo root.
		pkg := strings.TrimPrefix(imp, rootMod+"/")
		baseModDir := baseDir
		modDir := root

		// Manual clients are also submodules, so we need to run apidiff in the
		// submodule.
		if entry.ClientLibraryType == "manual" {
			baseModDir = path.Join(baseModDir, pkg)
			modDir = path.Join(modDir, pkg)
		}

		// Create apidiff base from repo remote HEAD.
		base, err := writeBase(m, baseModDir, imp, pkg)
		if err != nil {
			issues[imp] = err
			continue
		}

		// Diff the current checked out change against remote HEAD base.
		out, err := diff(m, modDir, imp, pkg, base)
		if err != nil {
			issues[imp] = err
			continue
		}

		if out != "" && out != ignored {
			diffs[imp] = out
		}
	}

	return diffs, issues, nil
}

func writeBase(m manifest, baseModDir, imp, pkg string) (string, error) {
	if err := cd(baseModDir); err != nil {
		return "", err
	}

	base := path.Join(baseModDir, "pkg.master")
	out, err := exec("apidiff", "-w", base, imp)
	if err != nil && !isSubModErr(out) {
		return "", err
	}

	// If there was an issue with loading a submodule, change into that
	// submodule directory and try again.
	if isSubModErr(out) {
		parent := manualParent(m, imp)
		if parent == pkg {
			return "", fmt.Errorf("unable to find parent module for %q", imp)
		}
		if err := cd(parent); err != nil {
			return "", err
		}
		out, err := exec("apidiff", "-w", base, imp)
		if err != nil {
			return "", fmt.Errorf("%s: %s", err, out)
		}
	}
	return base, nil
}

func diff(m manifest, modDir, imp, pkg, base string) (string, error) {
	if err := cd(modDir); err != nil {
		return "", err
	}
	out, err := exec("apidiff", "-incompatible", base, imp)
	if err != nil && !isSubModErr(out) {
		return "", err
	}
	if isSubModErr(out) {
		parent := manualParent(m, imp)
		if parent == pkg {
			return "", fmt.Errorf("unable to find parent module for %q", imp)
		}
		if err := cd(parent); err != nil {
			return "", err
		}
		out, err = exec("apidiff", "-incompatible", base, imp)
		if err != nil {
			return "", fmt.Errorf("%s: %s", err, out)
		}
	}

	return out, err
}

func checkAllowBreakingChange(commit string) bool {
	if strings.Contains(commit, "BREAKING CHANGE:") {
		log.Println("Not running apidiff because description contained tag BREAKING_CHANGE.")
		return true
	}

	split := strings.Split(commit, "\n")
	for _, s := range split {
		if strings.Contains(s, "!:") || strings.Contains(s, "!(") {
			log.Println("Not running apidiff because description contained breaking change indicator '!'.")
			return true
		}
	}

	return false
}

func manualParent(m manifest, imp string) string {
	pkg := strings.TrimPrefix(imp, rootMod)
	split := strings.Split(pkg, "/")

	mod := rootMod
	for _, seg := range split {
		mod = path.Join(mod, seg)
		if parent, ok := m[mod]; ok && parent.ClientLibraryType == "manual" {
			return strings.TrimPrefix(mod, rootMod+"/")
		}
	}

	return pkg
}

func isSubModErr(msg string) bool {
	return strings.Contains(msg, "missing") || strings.Contains(msg, "required")
}

func cd(dir string) error {
	if verbose {
		log.Printf("+ cd %s\n", dir)
	}
	return os.Chdir(dir)
}

func exec(cmd string, args ...string) (string, error) {
	if verbose {
		log.Printf("+ %s %s\n", cmd, strings.Join(args, " "))
	}
	out, err := osexec.Command(cmd, args...).CombinedOutput()
	return strings.TrimSpace(string(out)), err
}<|MERGE_RESOLUTION|>--- conflicted
+++ resolved
@@ -128,13 +128,10 @@
 	issues := map[string]error{}
 
 	for imp, entry := range m {
-<<<<<<< HEAD
-=======
 		if gapic != "" && imp != gapic {
 			continue
 		}
 
->>>>>>> e55a0166
 		// Prepare module directory paths relative to the repo root.
 		pkg := strings.TrimPrefix(imp, rootMod+"/")
 		baseModDir := baseDir

// Copyright 2020 Google LLC
//
// Licensed under the Apache License, Version 2.0 (the "License");
// you may not use this file except in compliance with the License.
// You may obtain a copy of the License at
//
//     https://www.apache.org/licenses/LICENSE-2.0
//
// Unless required by applicable law or agreed to in writing, software
// distributed under the License is distributed on an "AS IS" BASIS,
// WITHOUT WARRANTIES OR CONDITIONS OF ANY KIND, either express or implied.
// See the License for the specific language governing permissions and

package pscompat

import (
	"context"
	"sync"

	"cloud.google.com/go/pubsub"
	"cloud.google.com/go/pubsublite/internal/wire"
	"google.golang.org/api/option"

	ipubsub "cloud.google.com/go/internal/pubsub"
	pb "google.golang.org/genproto/googleapis/cloud/pubsublite/v1"
)

var (
	// ErrOverflow is set for a PublishResult when publish buffers overflow.
	// Use errors.Is for comparing errors.
<<<<<<< HEAD
	ErrOverflow = bundler.ErrOverflow

	// ErrOversizedMessage is set for a PublishResult when a published message
	// exceeds MaxPublishRequestBytes. Use errors.Is for comparing errors.
	ErrOversizedMessage = bundler.ErrOversizedItem
=======
	ErrOverflow = wire.ErrOverflow

	// ErrOversizedMessage is set for a PublishResult when a published message
	// exceeds MaxPublishRequestBytes. Use errors.Is for comparing errors.
	ErrOversizedMessage = wire.ErrOversizedMessage
>>>>>>> bc083b66

	// ErrPublisherStopped is set for a PublishResult when a message cannot be
	// published because the publisher client has stopped or is in the process of
	// stopping. PublisherClient.Error() returns the error that caused the
	// publisher client to terminate (if any). Use errors.Is for comparing errors.
	ErrPublisherStopped = wire.ErrServiceStopped

	// ErrBackendUnavailable indicates that the backend service has been
	// unavailable for a period of time. The timeout can be configured using
	// PublishSettings.Timeout or ReceiveSettings.Timeout. Use errors.Is for
	// comparing errors.
	ErrBackendUnavailable = wire.ErrBackendUnavailable
)

// PublisherClient is a Pub/Sub Lite client to publish messages to a given
// topic. A PublisherClient is safe to use from multiple goroutines.
//
// See https://cloud.google.com/pubsub/lite/docs/publishing for more information
// about publishing.
type PublisherClient struct {
	settings PublishSettings
	wirePub  wire.Publisher

	// Fields below must be guarded with mutex.
	mu  sync.Mutex
	err error
}

// NewPublisherClient creates a new Pub/Sub Lite publisher client to publish
// messages to a given topic, using DefaultPublishSettings. A valid topic path
// has the format: "projects/PROJECT_ID/locations/ZONE/topics/TOPIC_ID".
func NewPublisherClient(ctx context.Context, topic string, opts ...option.ClientOption) (*PublisherClient, error) {
	return NewPublisherClientWithSettings(ctx, topic, DefaultPublishSettings, opts...)
}

// NewPublisherClientWithSettings creates a new Pub/Sub Lite publisher client to
// publish messages to a given topic, using the specified PublishSettings. A
// valid topic path has the format:
// "projects/PROJECT_ID/locations/ZONE/topics/TOPIC_ID".
func NewPublisherClientWithSettings(ctx context.Context, topic string, settings PublishSettings, opts ...option.ClientOption) (*PublisherClient, error) {
	topicPath, err := wire.ParseTopicPath(topic)
	if err != nil {
		return nil, err
	}
	region, err := wire.ZoneToRegion(topicPath.Zone)
	if err != nil {
		return nil, err
	}

	// Note: ctx is not used to create the wire publisher, because if it is
	// cancelled, the publisher will not be able to perform graceful shutdown
	// (e.g. flush pending messages).
	wirePub, err := wire.NewPublisher(context.Background(), settings.toWireSettings(), region, topic, opts...)
	if err != nil {
		return nil, err
	}
	wirePub.Start()
	if err := wirePub.WaitStarted(); err != nil {
		return nil, err
	}
	return &PublisherClient{settings: settings, wirePub: wirePub}, nil
}

// Publish publishes `msg` to the topic asynchronously. Messages are batched and
// sent according to the client's PublishSettings. Publish never blocks.
//
// Publish returns a non-nil PublishResult which will be ready when the
// message has been sent (or has failed to be sent) to the server. Retryable
// errors are automatically handled. If a PublishResult returns an error, this
// indicates that the publisher client encountered a fatal error and has
// permanently terminated. After the fatal error has been resolved, a new
// publisher client instance must be created to republish failed messages.
//
// Once Stop() has been called or the publisher client has failed permanently
// due to an error, future calls to Publish will immediately return a
// PublishResult with error ErrPublisherStopped.
//
// Error() returns the error that caused the publisher client to terminate and
// may contain more context than the error returned by PublishResult.
func (p *PublisherClient) Publish(ctx context.Context, msg *pubsub.Message) *pubsub.PublishResult {
	result := ipubsub.NewPublishResult()
	msgpb := new(pb.PubSubMessage)
	if err := p.transformMessage(msg, msgpb); err != nil {
		ipubsub.SetPublishResult(result, "", err)
		p.setError(err)
		p.wirePub.Stop()
		return result
	}

	p.wirePub.Publish(msgpb, func(metadata *wire.MessageMetadata, err error) {
		if metadata != nil {
			ipubsub.SetPublishResult(result, metadata.String(), err)
		} else {
			ipubsub.SetPublishResult(result, "", err)
		}
	})
	return result
}

// Stop sends all remaining published messages and closes publish streams.
// Returns once all outstanding messages have been sent or have failed to be
// sent. Stop should be called when the client is no longer required.
func (p *PublisherClient) Stop() {
	p.wirePub.Stop()
	p.wirePub.WaitStopped()
}

// Error returns the error that caused the publisher client to terminate. The
// error returned here may contain more context than PublishResult errors. The
// return value may be nil if Stop() was called.
func (p *PublisherClient) Error() error {
	p.mu.Lock()
	defer p.mu.Unlock()

	if p.err != nil {
		return p.err
	}
	return p.wirePub.Error()
}

func (p *PublisherClient) setError(err error) {
	p.mu.Lock()
	defer p.mu.Unlock()

	// Don't clobber original error.
	if p.err == nil {
		p.err = err
	}
}

func (p *PublisherClient) transformMessage(from *pubsub.Message, to *pb.PubSubMessage) error {
	if p.settings.MessageTransformer != nil {
		return p.settings.MessageTransformer(from, to)
	}

	keyExtractor := p.settings.KeyExtractor
	if keyExtractor == nil {
		keyExtractor = extractOrderingKey
	}
	return transformPublishedMessage(from, to, keyExtractor)
}<|MERGE_RESOLUTION|>--- conflicted
+++ resolved
@@ -28,19 +28,11 @@
 var (
 	// ErrOverflow is set for a PublishResult when publish buffers overflow.
 	// Use errors.Is for comparing errors.
-<<<<<<< HEAD
-	ErrOverflow = bundler.ErrOverflow
-
-	// ErrOversizedMessage is set for a PublishResult when a published message
-	// exceeds MaxPublishRequestBytes. Use errors.Is for comparing errors.
-	ErrOversizedMessage = bundler.ErrOversizedItem
-=======
 	ErrOverflow = wire.ErrOverflow
 
 	// ErrOversizedMessage is set for a PublishResult when a published message
 	// exceeds MaxPublishRequestBytes. Use errors.Is for comparing errors.
 	ErrOversizedMessage = wire.ErrOversizedMessage
->>>>>>> bc083b66
 
 	// ErrPublisherStopped is set for a PublishResult when a message cannot be
 	// published because the publisher client has stopped or is in the process of

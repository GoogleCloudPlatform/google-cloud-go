// Copyright 2020 Google LLC
//
// Licensed under the Apache License, Version 2.0 (the "License");
// you may not use this file except in compliance with the License.
// You may obtain a copy of the License at
//
//     https://www.apache.org/licenses/LICENSE-2.0
//
// Unless required by applicable law or agreed to in writing, software
// distributed under the License is distributed on an "AS IS" BASIS,
// WITHOUT WARRANTIES OR CONDITIONS OF ANY KIND, either express or implied.
// See the License for the specific language governing permissions and

package pscompat

import (
	"time"

	"cloud.google.com/go/pubsub"
	"cloud.google.com/go/pubsublite/internal/wire"

	pb "google.golang.org/genproto/googleapis/cloud/pubsublite/v1"
)

const (
	// MaxPublishRequestCount is the maximum number of messages that can be
	// batched in a single publish request.
	MaxPublishRequestCount = wire.MaxPublishRequestCount

	// MaxPublishRequestBytes is the maximum allowed serialized size of a single
	// publish request (containing a batch of messages) in bytes.
	MaxPublishRequestBytes = wire.MaxPublishRequestBytes
)

// KeyExtractorFunc is a function that extracts an ordering key from a Message.
type KeyExtractorFunc func(*pubsub.Message) []byte

// PublishMessageTransformerFunc transforms a pubsub.Message to a Pub/Sub Lite
// PubSubMessage API proto. If this returns an error, the pubsub.PublishResult
// will be errored and the PublisherClient will consider this a fatal error and
// terminate.
type PublishMessageTransformerFunc func(*pubsub.Message, *pb.PubSubMessage) error

// PublishSettings configure the PublisherClient. Batching settings
// (DelayThreshold, CountThreshold, ByteThreshold, BufferedByteLimit) apply per
// partition.
//
// A zero PublishSettings will result in values equivalent to
// DefaultPublishSettings.
type PublishSettings struct {
	// Publish a non-empty batch after this delay has passed. If DelayThreshold is
	// 0, it will be treated as DefaultPublishSettings.DelayThreshold. Otherwise
	// must be > 0.
	DelayThreshold time.Duration

	// Publish a batch when it has this many messages. The maximum is
	// MaxPublishRequestCount. If CountThreshold is 0, it will be treated as
	// DefaultPublishSettings.CountThreshold. Otherwise must be > 0.
	CountThreshold int

	// Publish a batch when its size in bytes reaches this value. The maximum is
	// MaxPublishRequestBytes. If ByteThreshold is 0, it will be treated as
	// DefaultPublishSettings.ByteThreshold. Otherwise must be > 0.
	ByteThreshold int

	// The maximum time that the client will attempt to open a publish stream
	// to the server. If Timeout is 0, it will be treated as
	// DefaultPublishSettings.Timeout. Otherwise must be > 0.
	//
	// If your application has a low tolerance to backend unavailability, set
	// Timeout to a lower duration to detect and handle. When the timeout is
	// exceeded, the PublisherClient will terminate with ErrBackendUnavailable and
	// details of the last error that occurred while trying to reconnect to
	// backends. Note that if the timeout duration is long, ErrOverflow may occur
	// first.
<<<<<<< HEAD
=======
	//
	// It is not recommended to set Timeout below 2 minutes.
>>>>>>> e55a0166
	Timeout time.Duration

	// The maximum number of bytes that the publisher will keep in memory before
	// returning ErrOverflow. If BufferedByteLimit is 0, it will be treated as
	// DefaultPublishSettings.BufferedByteLimit. Otherwise must be > 0.
	//
	// Note that this setting applies per partition. If BufferedByteLimit is being
	// used to bound memory usage, keep in mind the number of partitions in the
	// topic.
	//
	// Note that Pub/Sub Lite topics are provisioned a publishing throughput
	// capacity, per partition, shared by all publisher clients. Setting a large
	// buffer size can mitigate transient publish spikes. However, consistently
	// attempting to publish messages at a much higher rate than the publishing
	// throughput capacity can cause the buffers to overflow. For more
	// information, see https://cloud.google.com/pubsub/lite/docs/topics.
	BufferedByteLimit int

	// Optional custom function that extracts an ordering key from a Message. The
	// default implementation extracts the key from Message.OrderingKey.
	KeyExtractor KeyExtractorFunc

	// Optional custom function that transforms a pubsub.Message to a
	// PubSubMessage API proto.
	MessageTransformer PublishMessageTransformerFunc

	// The polling interval to watch for topic partition count updates.
	// Currently internal only and overridden in tests.
	configPollPeriod time.Duration
}

// DefaultPublishSettings holds the default values for PublishSettings.
var DefaultPublishSettings = PublishSettings{
	DelayThreshold:    10 * time.Millisecond,
	CountThreshold:    100,
	ByteThreshold:     1e6,
	Timeout:           7 * 24 * time.Hour,
	BufferedByteLimit: 1e10,
}

func (s *PublishSettings) toWireSettings() wire.PublishSettings {
	wireSettings := wire.PublishSettings{
		DelayThreshold:    DefaultPublishSettings.DelayThreshold,
		CountThreshold:    DefaultPublishSettings.CountThreshold,
		ByteThreshold:     DefaultPublishSettings.ByteThreshold,
		Timeout:           DefaultPublishSettings.Timeout,
		BufferedByteLimit: DefaultPublishSettings.BufferedByteLimit,
		ConfigPollPeriod:  wire.DefaultPublishSettings.ConfigPollPeriod,
		Framework:         wire.FrameworkCloudPubSubShim,
	}
	// Negative values preserved, but will fail validation in wire package.
	if s.DelayThreshold != 0 {
		wireSettings.DelayThreshold = s.DelayThreshold
	}
	if s.CountThreshold != 0 {
		wireSettings.CountThreshold = s.CountThreshold
	}
	if s.ByteThreshold != 0 {
		wireSettings.ByteThreshold = s.ByteThreshold
	}
	if s.Timeout != 0 {
		wireSettings.Timeout = s.Timeout
	}
	if s.BufferedByteLimit != 0 {
		wireSettings.BufferedByteLimit = s.BufferedByteLimit
	}
	if s.configPollPeriod != 0 {
		wireSettings.ConfigPollPeriod = s.configPollPeriod
	}
	return wireSettings
}

// NackHandler is invoked when pubsub.Message.Nack() is called. Pub/Sub Lite
// does not have a concept of 'nack'. If the nack handler implementation returns
// nil, the message is acknowledged. If an error is returned, the
// SubscriberClient will consider this a fatal error and terminate.
//
// In Pub/Sub Lite, only a single subscriber for a given subscription is
// connected to any partition at a time, and there is no other client that may
// be able to handle messages.
type NackHandler func(*pubsub.Message) error

// ReceiveMessageTransformerFunc transforms a Pub/Sub Lite SequencedMessage API
// proto to a pubsub.Message. The implementation must not set pubsub.Message.ID.
//
// If this returns an error, the SubscriberClient will consider this a fatal
// error and terminate.
type ReceiveMessageTransformerFunc func(*pb.SequencedMessage, *pubsub.Message) error

// ReceiveSettings configure the SubscriberClient. Flow control settings
// (MaxOutstandingMessages, MaxOutstandingBytes) apply per partition.
//
// A zero ReceiveSettings will result in values equivalent to
// DefaultReceiveSettings.
type ReceiveSettings struct {
	// MaxOutstandingMessages is the maximum number of unacknowledged messages.
	// If MaxOutstandingMessages is 0, it will be treated as
	// DefaultReceiveSettings.MaxOutstandingMessages. Otherwise must be > 0.
	MaxOutstandingMessages int

	// MaxOutstandingBytes is the maximum size (in quota bytes) of unacknowledged
	// messages. If MaxOutstandingBytes is 0, it will be treated as
	// DefaultReceiveSettings.MaxOutstandingBytes. Otherwise must be > 0.
	//
	// Note that this setting applies per partition. If MaxOutstandingBytes is
	// being used to bound memory usage, keep in mind the number of partitions in
	// the associated topic.
	MaxOutstandingBytes int

	// The maximum time that the client will attempt to open a subscribe stream
	// to the server. If Timeout is 0, it will be treated as
	// DefaultReceiveSettings.Timeout. Otherwise must be > 0.
	//
	// If your application has a low tolerance to backend unavailability, set
	// Timeout to a lower duration to detect and handle. When the timeout is
	// exceeded, the SubscriberClient will terminate with ErrBackendUnavailable
	// and details of the last error that occurred while trying to reconnect to
	// backends.
<<<<<<< HEAD
=======
	//
	// It is not recommended to set Timeout below 2 minutes.
>>>>>>> e55a0166
	Timeout time.Duration

	// The topic partition numbers (zero-indexed) to receive messages from.
	// Values must be less than the number of partitions for the topic. If not
	// specified, the SubscriberClient will use the partition assignment service
	// to determine which partitions it should connect to.
	Partitions []int

	// Optional custom function to handle pubsub.Message.Nack() calls. If not set,
	// the default behavior is to terminate the SubscriberClient.
	NackHandler NackHandler

	// Optional custom function that transforms a SequencedMessage API proto to a
	// pubsub.Message.
	MessageTransformer ReceiveMessageTransformerFunc
}

// DefaultReceiveSettings holds the default values for ReceiveSettings.
var DefaultReceiveSettings = ReceiveSettings{
	MaxOutstandingMessages: 1000,
	MaxOutstandingBytes:    1e9,
	Timeout:                7 * 24 * time.Hour,
}

func (s *ReceiveSettings) toWireSettings() wire.ReceiveSettings {
	wireSettings := wire.ReceiveSettings{
		MaxOutstandingMessages: DefaultReceiveSettings.MaxOutstandingMessages,
		MaxOutstandingBytes:    DefaultReceiveSettings.MaxOutstandingBytes,
		Timeout:                DefaultReceiveSettings.Timeout,
		Partitions:             s.Partitions,
		Framework:              wire.FrameworkCloudPubSubShim,
	}
	// Negative values preserved, but will fail validation in wire package.
	if s.MaxOutstandingMessages != 0 {
		wireSettings.MaxOutstandingMessages = s.MaxOutstandingMessages
	}
	if s.MaxOutstandingBytes != 0 {
		wireSettings.MaxOutstandingBytes = s.MaxOutstandingBytes
	}
	if s.Timeout != 0 {
		wireSettings.Timeout = s.Timeout
	}
	return wireSettings
}<|MERGE_RESOLUTION|>--- conflicted
+++ resolved
@@ -73,11 +73,8 @@
 	// details of the last error that occurred while trying to reconnect to
 	// backends. Note that if the timeout duration is long, ErrOverflow may occur
 	// first.
-<<<<<<< HEAD
-=======
 	//
 	// It is not recommended to set Timeout below 2 minutes.
->>>>>>> e55a0166
 	Timeout time.Duration
 
 	// The maximum number of bytes that the publisher will keep in memory before
@@ -196,11 +193,8 @@
 	// exceeded, the SubscriberClient will terminate with ErrBackendUnavailable
 	// and details of the last error that occurred while trying to reconnect to
 	// backends.
-<<<<<<< HEAD
-=======
 	//
 	// It is not recommended to set Timeout below 2 minutes.
->>>>>>> e55a0166
 	Timeout time.Duration
 
 	// The topic partition numbers (zero-indexed) to receive messages from.

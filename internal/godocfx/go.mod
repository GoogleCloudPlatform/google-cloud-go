module cloud.google.com/go/internal/godocfx

go 1.15

require (
	cloud.google.com/go v0.79.0
	cloud.google.com/go/bigquery v1.8.0
	cloud.google.com/go/datastore v1.1.0
	cloud.google.com/go/storage v1.11.0
	github.com/kr/pretty v0.2.1 // indirect
<<<<<<< HEAD
	github.com/yuin/goldmark v1.3.2
=======
	golang.org/x/mod v0.4.1 // indirect
>>>>>>> 1068f9ad
	golang.org/x/tools v0.1.0
	gopkg.in/yaml.v2 v2.4.0
)

replace cloud.google.com/go => ../..<|MERGE_RESOLUTION|>--- conflicted
+++ resolved
@@ -8,11 +8,8 @@
 	cloud.google.com/go/datastore v1.1.0
 	cloud.google.com/go/storage v1.11.0
 	github.com/kr/pretty v0.2.1 // indirect
-<<<<<<< HEAD
 	github.com/yuin/goldmark v1.3.2
-=======
 	golang.org/x/mod v0.4.1 // indirect
->>>>>>> 1068f9ad
 	golang.org/x/tools v0.1.0
 	gopkg.in/yaml.v2 v2.4.0
 )

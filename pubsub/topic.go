// Copyright 2016 Google LLC
//
// Licensed under the Apache License, Version 2.0 (the "License");
// you may not use this file except in compliance with the License.
// You may obtain a copy of the License at
//
//      http://www.apache.org/licenses/LICENSE-2.0
//
// Unless required by applicable law or agreed to in writing, software
// distributed under the License is distributed on an "AS IS" BASIS,
// WITHOUT WARRANTIES OR CONDITIONS OF ANY KIND, either express or implied.
// See the License for the specific language governing permissions and
// limitations under the License.

package pubsub

import (
	"context"
	"errors"
	"fmt"
	"log"
	"runtime"
	"strings"
	"sync"
	"time"

	"cloud.google.com/go/iam"
	ipubsub "cloud.google.com/go/internal/pubsub"
	"cloud.google.com/go/pubsub/internal/scheduler"
	gax "github.com/googleapis/gax-go/v2"
	"go.opencensus.io/stats"
	"go.opencensus.io/tag"
	"google.golang.org/api/support/bundler"
	pb "google.golang.org/genproto/googleapis/pubsub/v1"
	fmpb "google.golang.org/genproto/protobuf/field_mask"
	"google.golang.org/grpc"
	"google.golang.org/grpc/codes"
	"google.golang.org/grpc/status"
	"google.golang.org/protobuf/proto"
)

const (
	// MaxPublishRequestCount is the maximum number of messages that can be in
	// a single publish request, as defined by the PubSub service.
	MaxPublishRequestCount = 1000

	// MaxPublishRequestBytes is the maximum size of a single publish request
	// in bytes, as defined by the PubSub service.
	MaxPublishRequestBytes = 1e7
)

// ErrOversizedMessage indicates that a message's size exceeds MaxPublishRequestBytes.
var ErrOversizedMessage = bundler.ErrOversizedItem

// Topic is a reference to a PubSub topic.
//
// The methods of Topic are safe for use by multiple goroutines.
type Topic struct {
	c *Client
	// The fully qualified identifier for the topic, in the format "projects/<projid>/topics/<name>"
	name string

	// Settings for publishing messages. All changes must be made before the
	// first call to Publish. The default is DefaultPublishSettings.
	PublishSettings PublishSettings

	mu        sync.RWMutex
	stopped   bool
	scheduler *scheduler.PublishScheduler

	// EnableMessageOrdering enables delivery of ordered keys.
	EnableMessageOrdering bool
}

// PublishSettings control the bundling of published messages.
type PublishSettings struct {

	// Publish a non-empty batch after this delay has passed.
	DelayThreshold time.Duration

	// Publish a batch when it has this many messages. The maximum is
	// MaxPublishRequestCount.
	CountThreshold int

	// Publish a batch when its size in bytes reaches this value.
	ByteThreshold int

	// The number of goroutines used in each of the data structures that are
	// involved along the the Publish path. Adjusting this value adjusts
	// concurrency along the publish path.
	//
	// Defaults to a multiple of GOMAXPROCS.
	NumGoroutines int

	// The maximum time that the client will attempt to publish a bundle of messages.
	Timeout time.Duration

	// The maximum number of bytes that the Bundler will keep in memory before
	// returning ErrOverflow.
	//
	// Defaults to DefaultPublishSettings.BufferedByteLimit.
	BufferedByteLimit int
}

// DefaultPublishSettings holds the default values for topics' PublishSettings.
var DefaultPublishSettings = PublishSettings{
	DelayThreshold: 10 * time.Millisecond,
	CountThreshold: 100,
	ByteThreshold:  1e6,
	Timeout:        60 * time.Second,
	// By default, limit the bundler to 10 times the max message size. The number 10 is
	// chosen as a reasonable amount of messages in the worst case whilst still
	// capping the number to a low enough value to not OOM users.
	BufferedByteLimit: 10 * MaxPublishRequestBytes,
}

// CreateTopic creates a new topic.
//
// The specified topic ID must start with a letter, and contain only letters
// ([A-Za-z]), numbers ([0-9]), dashes (-), underscores (_), periods (.),
// tildes (~), plus (+) or percent signs (%). It must be between 3 and 255
// characters in length, and must not start with "goog". For more information,
// see: https://cloud.google.com/pubsub/docs/admin#resource_names
//
// If the topic already exists an error will be returned.
func (c *Client) CreateTopic(ctx context.Context, topicID string) (*Topic, error) {
	t := c.Topic(topicID)
	_, err := c.pubc.CreateTopic(ctx, &pb.Topic{Name: t.name})
	if err != nil {
		return nil, err
	}
	return t, nil
}

// CreateTopicWithConfig creates a topic from TopicConfig.
//
// The specified topic ID must start with a letter, and contain only letters
// ([A-Za-z]), numbers ([0-9]), dashes (-), underscores (_), periods (.),
// tildes (~), plus (+) or percent signs (%). It must be between 3 and 255
// characters in length, and must not start with "goog". For more information,
// see: https://cloud.google.com/pubsub/docs/admin#resource_names.
//
// If the topic already exists, an error will be returned.
func (c *Client) CreateTopicWithConfig(ctx context.Context, topicID string, tc *TopicConfig) (*Topic, error) {
	t := c.Topic(topicID)
	_, err := c.pubc.CreateTopic(ctx, &pb.Topic{
		Name:                 t.name,
		Labels:               tc.Labels,
		MessageStoragePolicy: messageStoragePolicyToProto(&tc.MessageStoragePolicy),
		KmsKeyName:           tc.KMSKeyName,
	})
	if err != nil {
		return nil, err
	}
	return t, nil
}

// Topic creates a reference to a topic in the client's project.
//
// If a Topic's Publish method is called, it has background goroutines
// associated with it. Clean them up by calling Topic.Stop.
//
// Avoid creating many Topic instances if you use them to publish.
func (c *Client) Topic(id string) *Topic {
	return c.TopicInProject(id, c.projectID)
}

// TopicInProject creates a reference to a topic in the given project.
//
// If a Topic's Publish method is called, it has background goroutines
// associated with it. Clean them up by calling Topic.Stop.
//
// Avoid creating many Topic instances if you use them to publish.
func (c *Client) TopicInProject(id, projectID string) *Topic {
	return newTopic(c, fmt.Sprintf("projects/%s/topics/%s", projectID, id))
}

func newTopic(c *Client, name string) *Topic {
	return &Topic{
		c:               c,
		name:            name,
		PublishSettings: DefaultPublishSettings,
	}
}

// TopicConfig describes the configuration of a topic.
type TopicConfig struct {
	// The set of labels for the topic.
	Labels map[string]string

	// The topic's message storage policy.
	MessageStoragePolicy MessageStoragePolicy

	// The name of the Cloud KMS key to be used to protect access to messages
	// published to this topic, in the format
	// "projects/P/locations/L/keyRings/R/cryptoKeys/K".
	KMSKeyName string
}

// TopicConfigToUpdate describes how to update a topic.
type TopicConfigToUpdate struct {
	// If non-nil, the current set of labels is completely
	// replaced by the new set.
	Labels map[string]string

	// If non-nil, the existing policy (containing the list of regions)
	// is completely replaced by the new policy.
	//
	// Use the zero value &MessageStoragePolicy{} to reset the topic back to
	// using the organization's Resource Location Restriction policy.
	//
	// If nil, the policy remains unchanged.
	//
	// This field has beta status. It is not subject to the stability guarantee
	// and may change.
	MessageStoragePolicy *MessageStoragePolicy
}

func protoToTopicConfig(pbt *pb.Topic) TopicConfig {
	return TopicConfig{
		Labels:               pbt.Labels,
		MessageStoragePolicy: protoToMessageStoragePolicy(pbt.MessageStoragePolicy),
		KMSKeyName:           pbt.KmsKeyName,
	}
}

// DetachSubscriptionResult is the response for the DetachSubscription method.
// Reserved for future use.
type DetachSubscriptionResult struct{}

// DetachSubscription detaches a subscription from its topic. All messages
// retained in the subscription are dropped. Subsequent `Pull` and `StreamingPull`
// requests will return FAILED_PRECONDITION. If the subscription is a push
// subscription, pushes to the endpoint will stop.
func (c *Client) DetachSubscription(ctx context.Context, sub string) (*DetachSubscriptionResult, error) {
	_, err := c.pubc.DetachSubscription(ctx, &pb.DetachSubscriptionRequest{
		Subscription: sub,
	})
	if err != nil {
		return nil, err
	}
	return &DetachSubscriptionResult{}, nil
}

// MessageStoragePolicy constrains how messages published to the topic may be stored. It
// is determined when the topic is created based on the policy configured at
// the project level.
type MessageStoragePolicy struct {
	// AllowedPersistenceRegions is the list of GCP regions where messages that are published
	// to the topic may be persisted in storage. Messages published by publishers running in
	// non-allowed GCP regions (or running outside of GCP altogether) will be
	// routed for storage in one of the allowed regions.
	//
	// If empty, it indicates a misconfiguration at the project or organization level, which
	// will result in all Publish operations failing. This field cannot be empty in updates.
	//
	// If nil, then the policy is not defined on a topic level. When used in updates, it resets
	// the regions back to the organization level Resource Location Restriction policy.
	//
	// For more information, see
	// https://cloud.google.com/pubsub/docs/resource-location-restriction#pubsub-storage-locations.
	AllowedPersistenceRegions []string
}

func protoToMessageStoragePolicy(msp *pb.MessageStoragePolicy) MessageStoragePolicy {
	if msp == nil {
		return MessageStoragePolicy{}
	}
	return MessageStoragePolicy{AllowedPersistenceRegions: msp.AllowedPersistenceRegions}
}

func messageStoragePolicyToProto(msp *MessageStoragePolicy) *pb.MessageStoragePolicy {
	if msp == nil || msp.AllowedPersistenceRegions == nil {
		return nil
	}
	return &pb.MessageStoragePolicy{AllowedPersistenceRegions: msp.AllowedPersistenceRegions}
}

// Config returns the TopicConfig for the topic.
func (t *Topic) Config(ctx context.Context) (TopicConfig, error) {
	pbt, err := t.c.pubc.GetTopic(ctx, &pb.GetTopicRequest{Topic: t.name})
	if err != nil {
		return TopicConfig{}, err
	}
	return protoToTopicConfig(pbt), nil
}

// Update changes an existing topic according to the fields set in cfg. It returns
// the new TopicConfig.
func (t *Topic) Update(ctx context.Context, cfg TopicConfigToUpdate) (TopicConfig, error) {
	req := t.updateRequest(cfg)
	if len(req.UpdateMask.Paths) == 0 {
		return TopicConfig{}, errors.New("pubsub: UpdateTopic call with nothing to update")
	}
	rpt, err := t.c.pubc.UpdateTopic(ctx, req)
	if err != nil {
		return TopicConfig{}, err
	}
	return protoToTopicConfig(rpt), nil
}

func (t *Topic) updateRequest(cfg TopicConfigToUpdate) *pb.UpdateTopicRequest {
	pt := &pb.Topic{Name: t.name}
	var paths []string
	if cfg.Labels != nil {
		pt.Labels = cfg.Labels
		paths = append(paths, "labels")
	}
	if cfg.MessageStoragePolicy != nil {
		pt.MessageStoragePolicy = messageStoragePolicyToProto(cfg.MessageStoragePolicy)
		paths = append(paths, "message_storage_policy")
	}
	return &pb.UpdateTopicRequest{
		Topic:      pt,
		UpdateMask: &fmpb.FieldMask{Paths: paths},
	}
}

// Topics returns an iterator which returns all of the topics for the client's project.
func (c *Client) Topics(ctx context.Context) *TopicIterator {
	it := c.pubc.ListTopics(ctx, &pb.ListTopicsRequest{Project: c.fullyQualifiedProjectName()})
	return &TopicIterator{
		c: c,
		next: func() (string, error) {
			topic, err := it.Next()
			if err != nil {
				return "", err
			}
			return topic.Name, nil
		},
	}
}

// TopicIterator is an iterator that returns a series of topics.
type TopicIterator struct {
	c    *Client
	next func() (string, error)
}

// Next returns the next topic. If there are no more topics, iterator.Done will be returned.
func (tps *TopicIterator) Next() (*Topic, error) {
	topicName, err := tps.next()
	if err != nil {
		return nil, err
	}
	return newTopic(tps.c, topicName), nil
}

// ID returns the unique identifier of the topic within its project.
func (t *Topic) ID() string {
	slash := strings.LastIndex(t.name, "/")
	if slash == -1 {
		// name is not a fully-qualified name.
		panic("bad topic name")
	}
	return t.name[slash+1:]
}

// String returns the printable globally unique name for the topic.
func (t *Topic) String() string {
	return t.name
}

// Delete deletes the topic.
func (t *Topic) Delete(ctx context.Context) error {
	return t.c.pubc.DeleteTopic(ctx, &pb.DeleteTopicRequest{Topic: t.name})
}

// Exists reports whether the topic exists on the server.
func (t *Topic) Exists(ctx context.Context) (bool, error) {
	if t.name == "_deleted-topic_" {
		return false, nil
	}
	_, err := t.c.pubc.GetTopic(ctx, &pb.GetTopicRequest{Topic: t.name})
	if err == nil {
		return true, nil
	}
	if status.Code(err) == codes.NotFound {
		return false, nil
	}
	return false, err
}

// IAM returns the topic's IAM handle.
func (t *Topic) IAM() *iam.Handle {
	return iam.InternalNewHandle(t.c.pubc.Connection(), t.name)
}

// Subscriptions returns an iterator which returns the subscriptions for this topic.
//
// Some of the returned subscriptions may belong to a project other than t.
func (t *Topic) Subscriptions(ctx context.Context) *SubscriptionIterator {
	it := t.c.pubc.ListTopicSubscriptions(ctx, &pb.ListTopicSubscriptionsRequest{
		Topic: t.name,
	})
	return &SubscriptionIterator{
		c:    t.c,
		next: it.Next,
	}
}

var errTopicStopped = errors.New("pubsub: Stop has been called for this topic")

// A PublishResult holds the result from a call to Publish.
//
// Call Get to obtain the result of the Publish call. Example:
//   // Get blocks until Publish completes or ctx is done.
//   id, err := r.Get(ctx)
//   if err != nil {
//       // TODO: Handle error.
//   }
type PublishResult = ipubsub.PublishResult

// Publish publishes msg to the topic asynchronously. Messages are batched and
// sent according to the topic's PublishSettings. Publish never blocks.
//
// Publish returns a non-nil PublishResult which will be ready when the
// message has been sent (or has failed to be sent) to the server.
//
// Publish creates goroutines for batching and sending messages. These goroutines
// need to be stopped by calling t.Stop(). Once stopped, future calls to Publish
// will immediately return a PublishResult with an error.
func (t *Topic) Publish(ctx context.Context, msg *Message) *PublishResult {
	r := ipubsub.NewPublishResult()
	if !t.EnableMessageOrdering && msg.OrderingKey != "" {
		ipubsub.SetPublishResult(r, "", errors.New("Topic.EnableMessageOrdering=false, but an OrderingKey was set in Message. Please remove the OrderingKey or turn on Topic.EnableMessageOrdering"))
		return r
	}

	// Use a PublishRequest with only the Messages field to calculate the size
	// of an individual message. This accurately calculates the size of the
	// encoded proto message by accounting for the length of an individual
	// PubSubMessage and Data/Attributes field.
	// TODO(hongalex): if this turns out to take significant time, try to approximate it.
	msgSize := proto.Size(&pb.PublishRequest{
		Messages: []*pb.PubsubMessage{
			{
				Data:        msg.Data,
				Attributes:  msg.Attributes,
				OrderingKey: msg.OrderingKey,
			},
		},
	})
	t.initBundler()
	t.mu.RLock()
	defer t.mu.RUnlock()
	// TODO(aboulhosn) [from bcmills] consider changing the semantics of bundler to perform this logic so we don't have to do it here
	if t.stopped {
		ipubsub.SetPublishResult(r, "", errTopicStopped)
		return r
	}

	// TODO(jba) [from bcmills] consider using a shared channel per bundle
	// (requires Bundler API changes; would reduce allocations)
	err := t.scheduler.Add(msg.OrderingKey, &bundledMessage{msg, r}, msgSize)
	if err != nil {
		t.scheduler.Pause(msg.OrderingKey)
		ipubsub.SetPublishResult(r, "", err)
	}
	return r
}

// Stop sends all remaining published messages and stop goroutines created for handling
// publishing. Returns once all outstanding messages have been sent or have
// failed to be sent.
func (t *Topic) Stop() {
	t.mu.Lock()
	noop := t.stopped || t.scheduler == nil
	t.stopped = true
	t.mu.Unlock()
	if noop {
		return
	}
	t.scheduler.FlushAndStop()
}

<<<<<<< HEAD
// Flush ensures all remaining messages are sent.
func (t *Topic) Flush() {
	if t.stopped || t.scheduler == nil {
		return
	}
	t.scheduler.Flush()
}

// A PublishResult holds the result from a call to Publish.
type PublishResult struct {
	ready    chan struct{}
	serverID string
	err      error
}

// Ready returns a channel that is closed when the result is ready.
// When the Ready channel is closed, Get is guaranteed not to block.
func (r *PublishResult) Ready() <-chan struct{} { return r.ready }

// Get returns the server-generated message ID and/or error result of a Publish call.
// Get blocks until the Publish call completes or the context is done.
func (r *PublishResult) Get(ctx context.Context) (serverID string, err error) {
	// If the result is already ready, return it even if the context is done.
	select {
	case <-r.Ready():
		return r.serverID, r.err
	default:
	}
	select {
	case <-ctx.Done():
		return "", ctx.Err()
	case <-r.Ready():
		return r.serverID, r.err
	}
}

func (r *PublishResult) set(sid string, err error) {
	r.serverID = sid
	r.err = err
	close(r.ready)
}

=======
>>>>>>> 625aef9b
type bundledMessage struct {
	msg *Message
	res *PublishResult
}

func (t *Topic) initBundler() {
	t.mu.RLock()
	noop := t.stopped || t.scheduler != nil
	t.mu.RUnlock()
	if noop {
		return
	}
	t.mu.Lock()
	defer t.mu.Unlock()
	// Must re-check, since we released the lock.
	if t.stopped || t.scheduler != nil {
		return
	}

	timeout := t.PublishSettings.Timeout

	workers := t.PublishSettings.NumGoroutines
	// Unless overridden, allow many goroutines per CPU to call the Publish RPC
	// concurrently. The default value was determined via extensive load
	// testing (see the loadtest subdirectory).
	if t.PublishSettings.NumGoroutines == 0 {
		workers = 25 * runtime.GOMAXPROCS(0)
	}

	t.scheduler = scheduler.NewPublishScheduler(workers, func(bundle interface{}) {
		// TODO(jba): use a context detached from the one passed to NewClient.
		ctx := context.TODO()
		if timeout != 0 {
			var cancel func()
			ctx, cancel = context.WithTimeout(ctx, timeout)
			defer cancel()
		}
		t.publishMessageBundle(ctx, bundle.([]*bundledMessage))
	})
	t.scheduler.DelayThreshold = t.PublishSettings.DelayThreshold
	t.scheduler.BundleCountThreshold = t.PublishSettings.CountThreshold
	if t.scheduler.BundleCountThreshold > MaxPublishRequestCount {
		t.scheduler.BundleCountThreshold = MaxPublishRequestCount
	}
	t.scheduler.BundleByteThreshold = t.PublishSettings.ByteThreshold

	bufferedByteLimit := DefaultPublishSettings.BufferedByteLimit
	if t.PublishSettings.BufferedByteLimit > 0 {
		bufferedByteLimit = t.PublishSettings.BufferedByteLimit
	}
	t.scheduler.BufferedByteLimit = bufferedByteLimit

	t.scheduler.BundleByteLimit = MaxPublishRequestBytes - calcFieldSizeString(t.name)
}

func (t *Topic) publishMessageBundle(ctx context.Context, bms []*bundledMessage) {
	ctx, err := tag.New(ctx, tag.Insert(keyStatus, "OK"), tag.Upsert(keyTopic, t.name))
	if err != nil {
		log.Printf("pubsub: cannot create context with tag in publishMessageBundle: %v", err)
	}
	pbMsgs := make([]*pb.PubsubMessage, len(bms))
	var orderingKey string
	for i, bm := range bms {
		orderingKey = bm.msg.OrderingKey
		pbMsgs[i] = &pb.PubsubMessage{
			Data:        bm.msg.Data,
			Attributes:  bm.msg.Attributes,
			OrderingKey: bm.msg.OrderingKey,
		}
		bm.msg = nil // release bm.msg for GC
	}
	var res *pb.PublishResponse
	start := time.Now()
	if orderingKey != "" && t.scheduler.IsPaused(orderingKey) {
		err = fmt.Errorf("pubsub: Publishing for ordering key, %s, paused due to previous error. Call topic.ResumePublish(orderingKey) before resuming publishing", orderingKey)
	} else {
		res, err = t.c.pubc.Publish(ctx, &pb.PublishRequest{
			Topic:    t.name,
			Messages: pbMsgs,
		}, gax.WithGRPCOptions(grpc.MaxCallSendMsgSize(maxSendRecvBytes)))
	}
	end := time.Now()
	if err != nil {
		t.scheduler.Pause(orderingKey)
		// Update context with error tag for OpenCensus,
		// using same stats.Record() call as success case.
		ctx, _ = tag.New(ctx, tag.Upsert(keyStatus, "ERROR"),
			tag.Upsert(keyError, err.Error()))
	}
	stats.Record(ctx,
		PublishLatency.M(float64(end.Sub(start)/time.Millisecond)),
		PublishedMessages.M(int64(len(bms))))
	for i, bm := range bms {
		if err != nil {
			ipubsub.SetPublishResult(bm.res, "", err)
		} else {
			ipubsub.SetPublishResult(bm.res, res.MessageIds[i], nil)
		}
	}
}

// ResumePublish resumes accepting messages for the provided ordering key.
// Publishing using an ordering key might be paused if an error is
// encountered while publishing, to prevent messages from being published
// out of order.
func (t *Topic) ResumePublish(orderingKey string) {
	t.mu.RLock()
	noop := t.scheduler == nil
	t.mu.RUnlock()
	if noop {
		return
	}

	t.scheduler.Resume(orderingKey)
}<|MERGE_RESOLUTION|>--- conflicted
+++ resolved
@@ -474,7 +474,6 @@
 	t.scheduler.FlushAndStop()
 }
 
-<<<<<<< HEAD
 // Flush ensures all remaining messages are sent.
 func (t *Topic) Flush() {
 	if t.stopped || t.scheduler == nil {
@@ -483,42 +482,6 @@
 	t.scheduler.Flush()
 }
 
-// A PublishResult holds the result from a call to Publish.
-type PublishResult struct {
-	ready    chan struct{}
-	serverID string
-	err      error
-}
-
-// Ready returns a channel that is closed when the result is ready.
-// When the Ready channel is closed, Get is guaranteed not to block.
-func (r *PublishResult) Ready() <-chan struct{} { return r.ready }
-
-// Get returns the server-generated message ID and/or error result of a Publish call.
-// Get blocks until the Publish call completes or the context is done.
-func (r *PublishResult) Get(ctx context.Context) (serverID string, err error) {
-	// If the result is already ready, return it even if the context is done.
-	select {
-	case <-r.Ready():
-		return r.serverID, r.err
-	default:
-	}
-	select {
-	case <-ctx.Done():
-		return "", ctx.Err()
-	case <-r.Ready():
-		return r.serverID, r.err
-	}
-}
-
-func (r *PublishResult) set(sid string, err error) {
-	r.serverID = sid
-	r.err = err
-	close(r.ready)
-}
-
-=======
->>>>>>> 625aef9b
 type bundledMessage struct {
 	msg *Message
 	res *PublishResult

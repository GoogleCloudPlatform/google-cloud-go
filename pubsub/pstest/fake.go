// Copyright 2017 Google LLC
//
// Licensed under the Apache License, Version 2.0 (the "License");
// you may not use this file except in compliance with the License.
// You may obtain a copy of the License at
//
//      http://www.apache.org/licenses/LICENSE-2.0
//
// Unless required by applicable law or agreed to in writing, software
// distributed under the License is distributed on an "AS IS" BASIS,
// WITHOUT WARRANTIES OR CONDITIONS OF ANY KIND, either express or implied.
// See the License for the specific language governing permissions and
// limitations under the License.

// Package pstest provides a fake Cloud PubSub service for testing. It implements a
// simplified form of the service, suitable for unit tests. It may behave
// differently from the actual service in ways in which the service is
// non-deterministic or unspecified: timing, delivery order, etc.
//
// This package is EXPERIMENTAL and is subject to change without notice.
//
// See the example for usage.
package pstest

import (
	"context"
	"fmt"
	"io"
	"path"
	"sort"
	"strings"
	"sync"
	"sync/atomic"
	"time"

	"cloud.google.com/go/internal/testutil"
	pb "google.golang.org/genproto/googleapis/pubsub/v1"
	"google.golang.org/grpc/codes"
	"google.golang.org/grpc/status"
	durpb "google.golang.org/protobuf/types/known/durationpb"
	"google.golang.org/protobuf/types/known/emptypb"
	"google.golang.org/protobuf/types/known/timestamppb"
)

// ReactorOptions is a map that Server uses to look up reactors.
// Key is the function name, value is array of reactor for the function.
type ReactorOptions map[string][]Reactor

// Reactor is an interface to allow reaction function to a certain call.
type Reactor interface {
	// React handles the message types and returns results.  If "handled" is false,
	// then the test server will ignore the results and continue to the next reactor
	// or the original handler.
	React(_ interface{}) (handled bool, ret interface{}, err error)
}

// ServerReactorOption is options passed to the server for reactor creation.
type ServerReactorOption struct {
	FuncName string
	Reactor  Reactor
}

type publishResponse struct {
	resp *pb.PublishResponse
	err  error
}

// For testing. Note that even though changes to the now variable are atomic, a call
// to the stored function can race with a change to that function. This could be a
// problem if tests are run in parallel, or even if concurrent parts of the same test
// change the value of the variable.
var now atomic.Value

func init() {
	now.Store(time.Now)
	ResetMinAckDeadline()
}

func timeNow() time.Time {
	return now.Load().(func() time.Time)()
}

// Server is a fake Pub/Sub server.
type Server struct {
	srv     *testutil.Server
	Addr    string  // The address that the server is listening on.
	GServer GServer // Not intended to be used directly.
}

// GServer is the underlying service implementor. It is not intended to be used
// directly.
type GServer struct {
	pb.PublisherServer
	pb.SubscriberServer

	mu            sync.Mutex
	topics        map[string]*topic
	subs          map[string]*subscription
	msgs          []*Message // all messages ever published
	msgsByID      map[string]*Message
	wg            sync.WaitGroup
	nextID        int
	streamTimeout time.Duration
	timeNowFunc   func() time.Time

	// reactorOptions allow configuring the reaction function for calls.
	reactorOptions ReactorOptions
<<<<<<< HEAD
=======

>>>>>>> 5db7ba76
	// PublishResponses is a channel of responses to use for Publish.
	publishResponses chan *publishResponse
	// autoPublishResponse enables the server to automatically generate
	// PublishResponse when publish is called. Otherwise, responses
	// are generated from the publishResponses channel.
	autoPublishResponse bool
}

// NewServer creates a new fake server running in the current process.
func NewServer(opts ...ServerReactorOption) *Server {
	srv, err := testutil.NewServer()
	if err != nil {
		panic(fmt.Sprintf("pstest.NewServer: %v", err))
	}
	reactorOptions := ReactorOptions{}
	for _, opt := range opts {
		reactorOptions[opt.FuncName] = append(reactorOptions[opt.FuncName], opt.Reactor)
	}
	s := &Server{
		srv:  srv,
		Addr: srv.Addr,
		GServer: GServer{
			topics:              map[string]*topic{},
			subs:                map[string]*subscription{},
			msgsByID:            map[string]*Message{},
			timeNowFunc:         timeNow,
			reactorOptions:      reactorOptions,
			publishResponses:    make(chan *publishResponse, 100),
			autoPublishResponse: true,
		},
	}
	pb.RegisterPublisherServer(srv.Gsrv, &s.GServer)
	pb.RegisterSubscriberServer(srv.Gsrv, &s.GServer)
	srv.Start()
	return s
}

// SetTimeNowFunc registers f as a function to
// be used instead of time.Now for this server.
func (s *Server) SetTimeNowFunc(f func() time.Time) {
	s.GServer.timeNowFunc = f
}

// Publish behaves as if the Publish RPC was called with a message with the given
// data and attrs. It returns the ID of the message.
// The topic will be created if it doesn't exist.
//
// Publish panics if there is an error, which is appropriate for testing.
func (s *Server) Publish(topic string, data []byte, attrs map[string]string) string {
	return s.PublishOrdered(topic, data, attrs, "")
}

// PublishOrdered behaves as if the Publish RPC was called with a message with the given
// data, attrs and ordering key. It returns the ID of the message.
// The topic will be created if it doesn't exist.
//
// PublishOrdered panics if there is an error, which is appropriate for testing.
func (s *Server) PublishOrdered(topic string, data []byte, attrs map[string]string, orderingKey string) string {
	const topicPattern = "projects/*/topics/*"
	ok, err := path.Match(topicPattern, topic)
	if err != nil {
		panic(err)
	}
	if !ok {
		panic(fmt.Sprintf("topic name must be of the form %q", topicPattern))
	}
	_, _ = s.GServer.CreateTopic(context.TODO(), &pb.Topic{Name: topic})
	req := &pb.PublishRequest{
		Topic:    topic,
		Messages: []*pb.PubsubMessage{{Data: data, Attributes: attrs, OrderingKey: orderingKey}},
	}
	res, err := s.GServer.Publish(context.TODO(), req)
	if err != nil {
		panic(fmt.Sprintf("pstest.Server.Publish: %v", err))
	}
	return res.MessageIds[0]
}

// AddPublishResponse adds a new publish response to the channel used for
// responding to publish requests.
func (s *Server) AddPublishResponse(pbr *pb.PublishResponse, err error) {
	s.GServer.mu.Lock()
	defer s.GServer.mu.Unlock()
	pr := &publishResponse{}
	if err != nil {
		pr.err = err
	} else {
		pr.resp = pbr
	}
	s.GServer.publishResponses <- pr
}

// SetAutoPublishResponse controls whether to automatically respond
// to messages published or to use user-added responses from the
// publishResponses channel.
func (s *Server) SetAutoPublishResponse(autoPublishResponse bool) {
	s.GServer.mu.Lock()
	defer s.GServer.mu.Unlock()
	s.GServer.autoPublishResponse = autoPublishResponse
}

// ResetPublishResponses resets the buffered publishResponses channel
// with a new buffered channel with the given size.
func (s *Server) ResetPublishResponses(size int) {
	s.GServer.mu.Lock()
	defer s.GServer.mu.Unlock()
	s.GServer.publishResponses = make(chan *publishResponse, size)
}

// SetStreamTimeout sets the amount of time a stream will be active before it shuts
// itself down. This mimics the real service's behavior of closing streams after 30
// minutes. If SetStreamTimeout is never called or is passed zero, streams never shut
// down.
func (s *Server) SetStreamTimeout(d time.Duration) {
	s.GServer.mu.Lock()
	defer s.GServer.mu.Unlock()
	s.GServer.streamTimeout = d
}

// A Message is a message that was published to the server.
type Message struct {
	ID          string
	Data        []byte
	Attributes  map[string]string
	PublishTime time.Time
	Deliveries  int      // number of times delivery of the message was attempted
	Acks        int      // number of acks received from clients
	Modacks     []Modack // modacks received by server for this message
	OrderingKey string

	// protected by server mutex
	deliveries int
	acks       int
	modacks    []Modack
}

// Modack represents a modack sent to the server.
type Modack struct {
	AckID       string
	AckDeadline int32
	ReceivedAt  time.Time
}

// Messages returns information about all messages ever published.
func (s *Server) Messages() []*Message {
	s.GServer.mu.Lock()
	defer s.GServer.mu.Unlock()

	var msgs []*Message
	for _, m := range s.GServer.msgs {
		m.Deliveries = m.deliveries
		m.Acks = m.acks
		m.Modacks = append([]Modack(nil), m.modacks...)
		msgs = append(msgs, m)
	}
	return msgs
}

// Message returns the message with the given ID, or nil if no message
// with that ID was published.
func (s *Server) Message(id string) *Message {
	s.GServer.mu.Lock()
	defer s.GServer.mu.Unlock()

	m := s.GServer.msgsByID[id]
	if m != nil {
		m.Deliveries = m.deliveries
		m.Acks = m.acks
		m.Modacks = append([]Modack(nil), m.modacks...)
	}
	return m
}

// Wait blocks until all server activity has completed.
func (s *Server) Wait() {
	s.GServer.wg.Wait()
}

// ClearMessages removes all published messages
// from internal containers.
func (s *Server) ClearMessages() {
	s.GServer.mu.Lock()
	s.GServer.msgs = nil
	s.GServer.msgsByID = make(map[string]*Message)
	s.GServer.mu.Unlock()
}

// Close shuts down the server and releases all resources.
func (s *Server) Close() error {
	s.srv.Close()
	s.GServer.mu.Lock()
	defer s.GServer.mu.Unlock()
	for _, sub := range s.GServer.subs {
		sub.stop()
	}
	return nil
}

func (s *GServer) CreateTopic(_ context.Context, t *pb.Topic) (*pb.Topic, error) {
	s.mu.Lock()
	defer s.mu.Unlock()

	if handled, ret, err := s.runReactor(t, "CreateTopic", &pb.Topic{}); handled || err != nil {
		return ret.(*pb.Topic), err
	}

	if s.topics[t.Name] != nil {
		return nil, status.Errorf(codes.AlreadyExists, "topic %q", t.Name)
	}
	top := newTopic(t)
	s.topics[t.Name] = top
	return top.proto, nil
}

func (s *GServer) GetTopic(_ context.Context, req *pb.GetTopicRequest) (*pb.Topic, error) {
	s.mu.Lock()
	defer s.mu.Unlock()

	if handled, ret, err := s.runReactor(req, "GetTopic", &pb.Topic{}); handled || err != nil {
		return ret.(*pb.Topic), err
	}

	if t := s.topics[req.Topic]; t != nil {
		return t.proto, nil
	}
	return nil, status.Errorf(codes.NotFound, "topic %q", req.Topic)
}

func (s *GServer) UpdateTopic(_ context.Context, req *pb.UpdateTopicRequest) (*pb.Topic, error) {
	s.mu.Lock()
	defer s.mu.Unlock()

	if handled, ret, err := s.runReactor(req, "UpdateTopic", &pb.Topic{}); handled || err != nil {
		return ret.(*pb.Topic), err
	}

	t := s.topics[req.Topic.Name]
	if t == nil {
		return nil, status.Errorf(codes.NotFound, "topic %q", req.Topic.Name)
	}
	for _, path := range req.UpdateMask.Paths {
		switch path {
		case "labels":
			t.proto.Labels = req.Topic.Labels
		case "message_storage_policy":
			t.proto.MessageStoragePolicy = req.Topic.MessageStoragePolicy
		default:
			return nil, status.Errorf(codes.InvalidArgument, "unknown field name %q", path)
		}
	}
	return t.proto, nil
}

func (s *GServer) ListTopics(_ context.Context, req *pb.ListTopicsRequest) (*pb.ListTopicsResponse, error) {
	s.mu.Lock()
	defer s.mu.Unlock()

	if handled, ret, err := s.runReactor(req, "ListTopics", &pb.ListTopicsResponse{}); handled || err != nil {
		return ret.(*pb.ListTopicsResponse), err
	}

	var names []string
	for n := range s.topics {
		if strings.HasPrefix(n, req.Project) {
			names = append(names, n)
		}
	}
	sort.Strings(names)
	from, to, nextToken, err := testutil.PageBounds(int(req.PageSize), req.PageToken, len(names))
	if err != nil {
		return nil, err
	}
	res := &pb.ListTopicsResponse{NextPageToken: nextToken}
	for i := from; i < to; i++ {
		res.Topics = append(res.Topics, s.topics[names[i]].proto)
	}
	return res, nil
}

func (s *GServer) ListTopicSubscriptions(_ context.Context, req *pb.ListTopicSubscriptionsRequest) (*pb.ListTopicSubscriptionsResponse, error) {
	s.mu.Lock()
	defer s.mu.Unlock()

	if handled, ret, err := s.runReactor(req, "ListTopicSubscriptions", &pb.ListTopicSubscriptionsResponse{}); handled || err != nil {
		return ret.(*pb.ListTopicSubscriptionsResponse), err
	}

	var names []string
	for name, sub := range s.subs {
		if sub.topic.proto.Name == req.Topic {
			names = append(names, name)
		}
	}
	sort.Strings(names)
	from, to, nextToken, err := testutil.PageBounds(int(req.PageSize), req.PageToken, len(names))
	if err != nil {
		return nil, err
	}
	return &pb.ListTopicSubscriptionsResponse{
		Subscriptions: names[from:to],
		NextPageToken: nextToken,
	}, nil
}

func (s *GServer) DeleteTopic(_ context.Context, req *pb.DeleteTopicRequest) (*emptypb.Empty, error) {
	s.mu.Lock()
	defer s.mu.Unlock()

	if handled, ret, err := s.runReactor(req, "DeleteTopic", &emptypb.Empty{}); handled || err != nil {
		return ret.(*emptypb.Empty), err
	}

	t := s.topics[req.Topic]
	if t == nil {
		return nil, status.Errorf(codes.NotFound, "topic %q", req.Topic)
	}
	t.stop()
	delete(s.topics, req.Topic)
	return &emptypb.Empty{}, nil
}

func (s *GServer) CreateSubscription(_ context.Context, ps *pb.Subscription) (*pb.Subscription, error) {
	s.mu.Lock()
	defer s.mu.Unlock()

	if handled, ret, err := s.runReactor(ps, "CreateSubscription", &pb.Subscription{}); handled || err != nil {
		return ret.(*pb.Subscription), err
	}

	if ps.Name == "" {
		return nil, status.Errorf(codes.InvalidArgument, "missing name")
	}
	if s.subs[ps.Name] != nil {
		return nil, status.Errorf(codes.AlreadyExists, "subscription %q", ps.Name)
	}
	if ps.Topic == "" {
		return nil, status.Errorf(codes.InvalidArgument, "missing topic")
	}
	top := s.topics[ps.Topic]
	if top == nil {
		return nil, status.Errorf(codes.NotFound, "topic %q", ps.Topic)
	}
	if err := checkAckDeadline(ps.AckDeadlineSeconds); err != nil {
		return nil, err
	}
	if ps.MessageRetentionDuration == nil {
		ps.MessageRetentionDuration = defaultMessageRetentionDuration
	}
	if err := checkMRD(ps.MessageRetentionDuration); err != nil {
		return nil, err
	}
	if ps.PushConfig == nil {
		ps.PushConfig = &pb.PushConfig{}
	}

	sub := newSubscription(top, &s.mu, s.timeNowFunc, ps)
	top.subs[ps.Name] = sub
	s.subs[ps.Name] = sub
	sub.start(&s.wg)
	return ps, nil
}

// Can be set for testing.
var minAckDeadlineSecs int32

// SetMinAckDeadline changes the minack deadline to n. Must be
// greater than or equal to 1 second. Remember to reset this value
// to the default after your test changes it. Example usage:
// 		pstest.SetMinAckDeadlineSecs(1)
// 		defer pstest.ResetMinAckDeadlineSecs()
func SetMinAckDeadline(n time.Duration) {
	if n < time.Second {
		panic("SetMinAckDeadline expects a value greater than 1 second")
	}

	minAckDeadlineSecs = int32(n / time.Second)
}

// ResetMinAckDeadline resets the minack deadline to the default.
func ResetMinAckDeadline() {
	minAckDeadlineSecs = 10
}

func checkAckDeadline(ads int32) error {
	if ads < minAckDeadlineSecs || ads > 600 {
		// PubSub service returns Unknown.
		return status.Errorf(codes.Unknown, "bad ack_deadline_seconds: %d", ads)
	}
	return nil
}

const (
	minMessageRetentionDuration = 10 * time.Minute
	maxMessageRetentionDuration = 168 * time.Hour
)

var defaultMessageRetentionDuration = durpb.New(maxMessageRetentionDuration)

func checkMRD(pmrd *durpb.Duration) error {
	mrd := pmrd.AsDuration()
	if mrd < minMessageRetentionDuration || mrd > maxMessageRetentionDuration {
		return status.Errorf(codes.InvalidArgument, "bad message_retention_duration %+v", pmrd)
	}
	return nil
}

func (s *GServer) GetSubscription(_ context.Context, req *pb.GetSubscriptionRequest) (*pb.Subscription, error) {
	s.mu.Lock()
	defer s.mu.Unlock()

	if handled, ret, err := s.runReactor(req, "GetSubscription", &pb.Subscription{}); handled || err != nil {
		return ret.(*pb.Subscription), err
	}

	sub, err := s.findSubscription(req.Subscription)
	if err != nil {
		return nil, err
	}
	return sub.proto, nil
}

func (s *GServer) UpdateSubscription(_ context.Context, req *pb.UpdateSubscriptionRequest) (*pb.Subscription, error) {
	if req.Subscription == nil {
		return nil, status.Errorf(codes.InvalidArgument, "missing subscription")
	}
	s.mu.Lock()
	defer s.mu.Unlock()

	if handled, ret, err := s.runReactor(req, "UpdateSubscription", &pb.Subscription{}); handled || err != nil {
		return ret.(*pb.Subscription), err
	}

	sub, err := s.findSubscription(req.Subscription.Name)
	if err != nil {
		return nil, err
	}
	for _, path := range req.UpdateMask.Paths {
		switch path {
		case "push_config":
			sub.proto.PushConfig = req.Subscription.PushConfig

		case "ack_deadline_seconds":
			a := req.Subscription.AckDeadlineSeconds
			if err := checkAckDeadline(a); err != nil {
				return nil, err
			}
			sub.proto.AckDeadlineSeconds = a

		case "retain_acked_messages":
			sub.proto.RetainAckedMessages = req.Subscription.RetainAckedMessages

		case "message_retention_duration":
			if err := checkMRD(req.Subscription.MessageRetentionDuration); err != nil {
				return nil, err
			}
			sub.proto.MessageRetentionDuration = req.Subscription.MessageRetentionDuration

		case "labels":
			sub.proto.Labels = req.Subscription.Labels

		case "expiration_policy":
			sub.proto.ExpirationPolicy = req.Subscription.ExpirationPolicy

		case "dead_letter_policy":
			sub.proto.DeadLetterPolicy = req.Subscription.DeadLetterPolicy

		case "retry_policy":
			sub.proto.RetryPolicy = req.Subscription.RetryPolicy

		case "filter":
			sub.proto.Filter = req.Subscription.Filter

		default:
			return nil, status.Errorf(codes.InvalidArgument, "unknown field name %q", path)
		}
	}
	return sub.proto, nil
}

func (s *GServer) ListSubscriptions(_ context.Context, req *pb.ListSubscriptionsRequest) (*pb.ListSubscriptionsResponse, error) {
	s.mu.Lock()
	defer s.mu.Unlock()

	if handled, ret, err := s.runReactor(req, "ListSubscriptions", &pb.ListSubscriptionsResponse{}); handled || err != nil {
		return ret.(*pb.ListSubscriptionsResponse), err
	}

	var names []string
	for name := range s.subs {
		if strings.HasPrefix(name, req.Project) {
			names = append(names, name)
		}
	}
	sort.Strings(names)
	from, to, nextToken, err := testutil.PageBounds(int(req.PageSize), req.PageToken, len(names))
	if err != nil {
		return nil, err
	}
	res := &pb.ListSubscriptionsResponse{NextPageToken: nextToken}
	for i := from; i < to; i++ {
		res.Subscriptions = append(res.Subscriptions, s.subs[names[i]].proto)
	}
	return res, nil
}

func (s *GServer) DeleteSubscription(_ context.Context, req *pb.DeleteSubscriptionRequest) (*emptypb.Empty, error) {
	s.mu.Lock()
	defer s.mu.Unlock()

	if handled, ret, err := s.runReactor(req, "DeleteSubscription", &emptypb.Empty{}); handled || err != nil {
		return ret.(*emptypb.Empty), err
	}

	sub, err := s.findSubscription(req.Subscription)
	if err != nil {
		return nil, err
	}
	sub.stop()
	delete(s.subs, req.Subscription)
	sub.topic.deleteSub(sub)
	return &emptypb.Empty{}, nil
}

func (s *GServer) DetachSubscription(_ context.Context, req *pb.DetachSubscriptionRequest) (*pb.DetachSubscriptionResponse, error) {
	s.mu.Lock()
	defer s.mu.Unlock()

	if handled, ret, err := s.runReactor(req, "DetachSubscription", &pb.DetachSubscriptionResponse{}); handled || err != nil {
		return ret.(*pb.DetachSubscriptionResponse), err
	}

	sub, err := s.findSubscription(req.Subscription)
	if err != nil {
		return nil, err
	}
	sub.topic.deleteSub(sub)
	return &pb.DetachSubscriptionResponse{}, nil
}

func (s *GServer) Publish(_ context.Context, req *pb.PublishRequest) (*pb.PublishResponse, error) {
	s.mu.Lock()
	defer s.mu.Unlock()

	if handled, ret, err := s.runReactor(req, "Publish", &pb.PublishResponse{}); handled || err != nil {
		return ret.(*pb.PublishResponse), err
	}

	if req.Topic == "" {
		return nil, status.Errorf(codes.InvalidArgument, "missing topic")
	}
	top := s.topics[req.Topic]
	if top == nil {
		return nil, status.Errorf(codes.NotFound, "topic %q", req.Topic)
	}

	if !s.autoPublishResponse {
		r := <-s.publishResponses
		if r.err != nil {
			return nil, r.err
		}
		return r.resp, nil
	}

	var ids []string
	for _, pm := range req.Messages {
		id := fmt.Sprintf("m%d", s.nextID)
		s.nextID++
		pm.MessageId = id
		pubTime := s.timeNowFunc()
		tsPubTime := timestamppb.New(pubTime)
		pm.PublishTime = tsPubTime
		m := &Message{
			ID:          id,
			Data:        pm.Data,
			Attributes:  pm.Attributes,
			PublishTime: pubTime,
			OrderingKey: pm.OrderingKey,
		}
		top.publish(pm, m)
		ids = append(ids, id)
		s.msgs = append(s.msgs, m)
		s.msgsByID[id] = m
	}
	return &pb.PublishResponse{MessageIds: ids}, nil
}

type topic struct {
	proto *pb.Topic
	subs  map[string]*subscription
}

func newTopic(pt *pb.Topic) *topic {
	return &topic{
		proto: pt,
		subs:  map[string]*subscription{},
	}
}

func (t *topic) stop() {
	for _, sub := range t.subs {
		sub.proto.Topic = "_deleted-topic_"
	}
}

func (t *topic) deleteSub(sub *subscription) {
	delete(t.subs, sub.proto.Name)
}

func (t *topic) publish(pm *pb.PubsubMessage, m *Message) {
	for _, s := range t.subs {
		s.msgs[pm.MessageId] = &message{
			publishTime: m.PublishTime,
			proto: &pb.ReceivedMessage{
				AckId:   pm.MessageId,
				Message: pm,
			},
			deliveries:  &m.deliveries,
			acks:        &m.acks,
			streamIndex: -1,
		}
	}
}

type subscription struct {
	topic       *topic
	mu          *sync.Mutex // the server mutex, here for convenience
	proto       *pb.Subscription
	ackTimeout  time.Duration
	msgs        map[string]*message // unacked messages by message ID
	streams     []*stream
	done        chan struct{}
	timeNowFunc func() time.Time
}

func newSubscription(t *topic, mu *sync.Mutex, timeNowFunc func() time.Time, ps *pb.Subscription) *subscription {
	at := time.Duration(ps.AckDeadlineSeconds) * time.Second
	if at == 0 {
		at = 10 * time.Second
	}
	return &subscription{
		topic:       t,
		mu:          mu,
		proto:       ps,
		ackTimeout:  at,
		msgs:        map[string]*message{},
		done:        make(chan struct{}),
		timeNowFunc: timeNowFunc,
	}
}

func (s *subscription) start(wg *sync.WaitGroup) {
	wg.Add(1)
	go func() {
		defer wg.Done()
		for {
			select {
			case <-s.done:
				return
			case <-time.After(10 * time.Millisecond):
				s.deliver()
			}
		}
	}()
}

func (s *subscription) stop() {
	close(s.done)
}

func (s *GServer) Acknowledge(_ context.Context, req *pb.AcknowledgeRequest) (*emptypb.Empty, error) {
	s.mu.Lock()
	defer s.mu.Unlock()

	if handled, ret, err := s.runReactor(req, "Acknowledge", &emptypb.Empty{}); handled || err != nil {
		return ret.(*emptypb.Empty), err
	}

	sub, err := s.findSubscription(req.Subscription)
	if err != nil {
		return nil, err
	}
	for _, id := range req.AckIds {
		sub.ack(id)
	}
	return &emptypb.Empty{}, nil
}

func (s *GServer) ModifyAckDeadline(_ context.Context, req *pb.ModifyAckDeadlineRequest) (*emptypb.Empty, error) {
	s.mu.Lock()
	defer s.mu.Unlock()

	if handled, ret, err := s.runReactor(req, "ModifyAckDeadline", &emptypb.Empty{}); handled || err != nil {
		return ret.(*emptypb.Empty), err
	}

	sub, err := s.findSubscription(req.Subscription)
	if err != nil {
		return nil, err
	}
	now := time.Now()
	for _, id := range req.AckIds {
		s.msgsByID[id].modacks = append(s.msgsByID[id].modacks, Modack{AckID: id, AckDeadline: req.AckDeadlineSeconds, ReceivedAt: now})
	}
	dur := secsToDur(req.AckDeadlineSeconds)
	for _, id := range req.AckIds {
		sub.modifyAckDeadline(id, dur)
	}
	return &emptypb.Empty{}, nil
}

func (s *GServer) Pull(ctx context.Context, req *pb.PullRequest) (*pb.PullResponse, error) {
	s.mu.Lock()

	if handled, ret, err := s.runReactor(req, "Pull", &pb.PullResponse{}); handled || err != nil {
		s.mu.Unlock()
		return ret.(*pb.PullResponse), err
	}

	sub, err := s.findSubscription(req.Subscription)
	if err != nil {
		s.mu.Unlock()
		return nil, err
	}
	max := int(req.MaxMessages)
	if max < 0 {
		s.mu.Unlock()
		return nil, status.Error(codes.InvalidArgument, "MaxMessages cannot be negative")
	}
	if max == 0 { // MaxMessages not specified; use a default.
		max = 1000
	}
	msgs := sub.pull(max)
	s.mu.Unlock()
	// Implement the spec from the pubsub proto:
	// "If ReturnImmediately set to true, the system will respond immediately even if
	// it there are no messages available to return in the `Pull` response.
	// Otherwise, the system may wait (for a bounded amount of time) until at
	// least one message is available, rather than returning no messages."
	if len(msgs) == 0 && !req.ReturnImmediately {
		// Wait for a short amount of time for a message.
		// TODO: signal when a message arrives, so we don't wait the whole time.
		select {
		case <-ctx.Done():
			return nil, ctx.Err()
		case <-time.After(500 * time.Millisecond):
			s.mu.Lock()
			msgs = sub.pull(max)
			s.mu.Unlock()
		}
	}
	return &pb.PullResponse{ReceivedMessages: msgs}, nil
}

func (s *GServer) StreamingPull(sps pb.Subscriber_StreamingPullServer) error {
	// Receive initial message configuring the pull.
	req, err := sps.Recv()
	if err != nil {
		return err
	}
	s.mu.Lock()
	sub, err := s.findSubscription(req.Subscription)
	s.mu.Unlock()
	if err != nil {
		return err
	}
	// Create a new stream to handle the pull.
	st := sub.newStream(sps, s.streamTimeout)
	err = st.pull(&s.wg)
	sub.deleteStream(st)
	return err
}

func (s *GServer) Seek(ctx context.Context, req *pb.SeekRequest) (*pb.SeekResponse, error) {
	// Only handle time-based seeking for now.
	// This fake doesn't deal with snapshots.
	var target time.Time
	switch v := req.Target.(type) {
	case nil:
		return nil, status.Errorf(codes.InvalidArgument, "missing Seek target type")
	case *pb.SeekRequest_Time:
		target = v.Time.AsTime()
	default:
		return nil, status.Errorf(codes.Unimplemented, "unhandled Seek target type %T", v)
	}

	// The entire server must be locked while doing the work below,
	// because the messages don't have any other synchronization.
	s.mu.Lock()
	defer s.mu.Unlock()

	if handled, ret, err := s.runReactor(req, "Seek", &pb.SeekResponse{}); handled || err != nil {
		return ret.(*pb.SeekResponse), err
	}

	sub, err := s.findSubscription(req.Subscription)
	if err != nil {
		return nil, err
	}
	// Drop all messages from sub that were published before the target time.
	for id, m := range sub.msgs {
		if m.publishTime.Before(target) {
			delete(sub.msgs, id)
			(*m.acks)++
		}
	}
	// Un-ack any already-acked messages after this time;
	// redelivering them to the subscription is the closest analogue here.
	for _, m := range s.msgs {
		if m.PublishTime.Before(target) {
			continue
		}
		sub.msgs[m.ID] = &message{
			publishTime: m.PublishTime,
			proto: &pb.ReceivedMessage{
				AckId: m.ID,
				// This was not preserved!
				//Message: pm,
			},
			deliveries:  &m.deliveries,
			acks:        &m.acks,
			streamIndex: -1,
		}
	}
	return &pb.SeekResponse{}, nil
}

// Gets a subscription that must exist.
// Must be called with the lock held.
func (s *GServer) findSubscription(name string) (*subscription, error) {
	if name == "" {
		return nil, status.Errorf(codes.InvalidArgument, "missing subscription")
	}
	sub := s.subs[name]
	if sub == nil {
		return nil, status.Errorf(codes.NotFound, "subscription %s", name)
	}
	return sub, nil
}

// Must be called with the lock held.
func (s *subscription) pull(max int) []*pb.ReceivedMessage {
	now := s.timeNowFunc()
	s.maintainMessages(now)
	var msgs []*pb.ReceivedMessage
	for _, m := range s.msgs {
		if m.outstanding() {
			continue
		}
		(*m.deliveries)++
		m.ackDeadline = now.Add(s.ackTimeout)
		msgs = append(msgs, m.proto)
		if len(msgs) >= max {
			break
		}
	}
	return msgs
}

func (s *subscription) deliver() {
	s.mu.Lock()
	defer s.mu.Unlock()

	now := s.timeNowFunc()
	s.maintainMessages(now)
	// Try to deliver each remaining message.
	curIndex := 0
	for _, m := range s.msgs {
		if m.outstanding() {
			continue
		}
		// If the message was never delivered before, start with the stream at
		// curIndex. If it was delivered before, start with the stream after the one
		// that owned it.
		if m.streamIndex < 0 {
			delIndex, ok := s.tryDeliverMessage(m, curIndex, now)
			if !ok {
				break
			}
			curIndex = delIndex + 1
			m.streamIndex = curIndex
		} else {
			delIndex, ok := s.tryDeliverMessage(m, m.streamIndex, now)
			if !ok {
				break
			}
			m.streamIndex = delIndex
		}
	}
}

// tryDeliverMessage attempts to deliver m to the stream at index i. If it can't, it
// tries streams i+1, i+2, ..., wrapping around. Once it's tried all streams, it
// exits.
//
// It returns the index of the stream it delivered the message to, or 0, false if
// it didn't deliver the message.
//
// Must be called with the lock held.
func (s *subscription) tryDeliverMessage(m *message, start int, now time.Time) (int, bool) {
	for i := 0; i < len(s.streams); i++ {
		idx := (i + start) % len(s.streams)

		st := s.streams[idx]
		select {
		case <-st.done:
			s.streams = deleteStreamAt(s.streams, idx)
			i--

		case st.msgc <- m.proto:
			(*m.deliveries)++
			m.ackDeadline = now.Add(st.ackTimeout)
			return idx, true

		default:
		}
	}
	return 0, false
}

var retentionDuration = 10 * time.Minute

// Must be called with the lock held.
func (s *subscription) maintainMessages(now time.Time) {
	for id, m := range s.msgs {
		// Mark a message as re-deliverable if its ack deadline has expired.
		if m.outstanding() && now.After(m.ackDeadline) {
			m.makeAvailable()
		}
		pubTime := m.proto.Message.PublishTime.AsTime()
		// Remove messages that have been undelivered for a long time.
		if !m.outstanding() && now.Sub(pubTime) > retentionDuration {
			delete(s.msgs, id)
		}
	}
}

func (s *subscription) newStream(gs pb.Subscriber_StreamingPullServer, timeout time.Duration) *stream {
	st := &stream{
		sub:        s,
		done:       make(chan struct{}),
		msgc:       make(chan *pb.ReceivedMessage),
		gstream:    gs,
		ackTimeout: s.ackTimeout,
		timeout:    timeout,
	}
	s.mu.Lock()
	s.streams = append(s.streams, st)
	s.mu.Unlock()
	return st
}

func (s *subscription) deleteStream(st *stream) {
	s.mu.Lock()
	defer s.mu.Unlock()
	var i int
	for i = 0; i < len(s.streams); i++ {
		if s.streams[i] == st {
			break
		}
	}
	if i < len(s.streams) {
		s.streams = deleteStreamAt(s.streams, i)
	}
}
func deleteStreamAt(s []*stream, i int) []*stream {
	// Preserve order for round-robin delivery.
	return append(s[:i], s[i+1:]...)
}

type message struct {
	proto       *pb.ReceivedMessage
	publishTime time.Time
	ackDeadline time.Time
	deliveries  *int
	acks        *int
	streamIndex int // index of stream that currently owns msg, for round-robin delivery
}

// A message is outstanding if it is owned by some stream.
func (m *message) outstanding() bool {
	return !m.ackDeadline.IsZero()
}

func (m *message) makeAvailable() {
	m.ackDeadline = time.Time{}
}

type stream struct {
	sub        *subscription
	done       chan struct{} // closed when the stream is finished
	msgc       chan *pb.ReceivedMessage
	gstream    pb.Subscriber_StreamingPullServer
	ackTimeout time.Duration
	timeout    time.Duration
}

// pull manages the StreamingPull interaction for the life of the stream.
func (st *stream) pull(wg *sync.WaitGroup) error {
	errc := make(chan error, 2)
	wg.Add(2)
	go func() {
		defer wg.Done()
		errc <- st.sendLoop()
	}()
	go func() {
		defer wg.Done()
		errc <- st.recvLoop()
	}()
	var tchan <-chan time.Time
	if st.timeout > 0 {
		tchan = time.After(st.timeout)
	}
	// Wait until one of the goroutines returns an error, or we time out.
	var err error
	select {
	case err = <-errc:
		if err == io.EOF {
			err = nil
		}
	case <-tchan:
	}
	close(st.done) // stop the other goroutine
	return err
}

func (st *stream) sendLoop() error {
	for {
		select {
		case <-st.done:
			return nil
		case rm := <-st.msgc:
			res := &pb.StreamingPullResponse{ReceivedMessages: []*pb.ReceivedMessage{rm}}
			if err := st.gstream.Send(res); err != nil {
				return err
			}
		}
	}
}

func (st *stream) recvLoop() error {
	for {
		req, err := st.gstream.Recv()
		if err != nil {
			return err
		}
		st.sub.handleStreamingPullRequest(st, req)
	}
}

func (s *subscription) handleStreamingPullRequest(st *stream, req *pb.StreamingPullRequest) {
	// Lock the entire server.
	s.mu.Lock()
	defer s.mu.Unlock()

	for _, ackID := range req.AckIds {
		s.ack(ackID)
	}
	for i, id := range req.ModifyDeadlineAckIds {
		s.modifyAckDeadline(id, secsToDur(req.ModifyDeadlineSeconds[i]))
	}
	if req.StreamAckDeadlineSeconds > 0 {
		st.ackTimeout = secsToDur(req.StreamAckDeadlineSeconds)
	}
}

// Must be called with the lock held.
func (s *subscription) ack(id string) {
	m := s.msgs[id]
	if m != nil {
		(*m.acks)++
		delete(s.msgs, id)
	}
}

// Must be called with the lock held.
func (s *subscription) modifyAckDeadline(id string, d time.Duration) {
	m := s.msgs[id]
	if m == nil { // already acked: ignore.
		return
	}
	if d == 0 { // nack
		m.makeAvailable()
	} else { // extend the deadline by d
		m.ackDeadline = s.timeNowFunc().Add(d)
	}
}

func secsToDur(secs int32) time.Duration {
	return time.Duration(secs) * time.Second
}

// runReactor looks up the reactors for a function, then launches them until handled=true
// or err is returned. If the reactor returns nil, the function returns defaultObj instead.
func (s *GServer) runReactor(req interface{}, funcName string, defaultObj interface{}) (bool, interface{}, error) {
	if val, ok := s.reactorOptions[funcName]; ok {
		for _, reactor := range val {
			handled, ret, err := reactor.React(req)
			// If handled=true, that means the reactor has successfully reacted to the request,
			// so use the output directly. If err occurs, that means the request is invalidated
			// by the reactor somehow.
			if handled || err != nil {
				if ret == nil {
					ret = defaultObj
				}
				return true, ret, err
			}
		}
	}
	return false, nil, nil
}

// errorInjectionReactor is a reactor to inject an error message with status code.
type errorInjectionReactor struct {
	code codes.Code
	msg  string
}

// React simply returns an error with defined error message and status code.
func (e *errorInjectionReactor) React(_ interface{}) (handled bool, ret interface{}, err error) {
	return true, nil, status.Errorf(e.code, e.msg)
}

// WithErrorInjection creates a ServerReactorOption that injects error with defined status code and
// message for a certain function.
func WithErrorInjection(funcName string, code codes.Code, msg string) ServerReactorOption {
	return ServerReactorOption{
		FuncName: funcName,
		Reactor:  &errorInjectionReactor{code: code, msg: msg},
	}
}<|MERGE_RESOLUTION|>--- conflicted
+++ resolved
@@ -93,22 +93,17 @@
 	pb.PublisherServer
 	pb.SubscriberServer
 
-	mu            sync.Mutex
-	topics        map[string]*topic
-	subs          map[string]*subscription
-	msgs          []*Message // all messages ever published
-	msgsByID      map[string]*Message
-	wg            sync.WaitGroup
-	nextID        int
-	streamTimeout time.Duration
-	timeNowFunc   func() time.Time
-
-	// reactorOptions allow configuring the reaction function for calls.
+	mu             sync.Mutex
+	topics         map[string]*topic
+	subs           map[string]*subscription
+	msgs           []*Message // all messages ever published
+	msgsByID       map[string]*Message
+	wg             sync.WaitGroup
+	nextID         int
+	streamTimeout  time.Duration
+	timeNowFunc    func() time.Time
 	reactorOptions ReactorOptions
-<<<<<<< HEAD
-=======
-
->>>>>>> 5db7ba76
+
 	// PublishResponses is a channel of responses to use for Publish.
 	publishResponses chan *publishResponse
 	// autoPublishResponse enables the server to automatically generate

/*
Copyright 2019 Google LLC

Licensed under the Apache License, Version 2.0 (the "License");
you may not use this file except in compliance with the License.
You may obtain a copy of the License at

    http://www.apache.org/licenses/LICENSE-2.0

Unless required by applicable law or agreed to in writing, software
distributed under the License is distributed on an "AS IS" BASIS,
WITHOUT WARRANTIES OR CONDITIONS OF ANY KIND, either express or implied.
See the License for the specific language governing permissions and
limitations under the License.
*/

package bigtable

import (
	"context"
	"flag"
	"fmt"
	"log"
	"math"
	"math/rand"
	"os"
	"os/exec"
	"reflect"
	"sort"
	"strconv"
	"strings"
	"sync"
	"testing"
	"time"

	"cloud.google.com/go/iam"
	"cloud.google.com/go/internal"
	"cloud.google.com/go/internal/testutil"
	"cloud.google.com/go/internal/uid"
	"github.com/golang/protobuf/proto"
	"github.com/google/go-cmp/cmp"
	gax "github.com/googleapis/gax-go/v2"
	"google.golang.org/api/iterator"
	btapb "google.golang.org/genproto/googleapis/bigtable/admin/v2"
	v1 "google.golang.org/genproto/googleapis/iam/v1"
	longrunning "google.golang.org/genproto/googleapis/longrunning"
	grpc "google.golang.org/grpc"
	"google.golang.org/protobuf/types/known/emptypb"
)

const (
	directPathIPV6Prefix      = "[2001:4860:8040"
	directPathIPV4Prefix      = "34.126"
	timeUntilResourceCleanup  = time.Hour * 48 // two days
	prefixOfInstanceResources = "bt-it-"
)

var (
	presidentsSocialGraph = map[string][]string{
		"wmckinley":   {"tjefferson"},
		"gwashington": {"j§adams"},
		"tjefferson":  {"gwashington", "j§adams"},
		"j§adams":     {"gwashington", "tjefferson"},
	}

	tableNameSpace   = uid.NewSpace("cbt-test", &uid.Options{Short: true})
	myTableName      = fmt.Sprintf("mytable-%d", time.Now().Unix())
	myOtherTableName = fmt.Sprintf("myothertable-%d", time.Now().Unix())
)

func populatePresidentsGraph(table *Table) error {
	ctx := context.Background()
	for row, ss := range presidentsSocialGraph {
		mut := NewMutation()
		for _, name := range ss {
			mut.Set("follows", name, 1000, []byte("1"))
		}
		if err := table.Apply(ctx, row, mut); err != nil {
			return fmt.Errorf("Mutating row %q: %v", row, err)
		}
	}
	return nil
}

<<<<<<< HEAD
var (
	instanceToCreate      string
	instanceToCreateZone  string
	instanceToCreateZone2 string
	blackholeDpv6Cmd      string
	blackholeDpv4Cmd      string
	allowDpv6Cmd          string
	allowDpv4Cmd          string
)
=======
var instanceToCreate string
>>>>>>> e55a0166

func init() {
	if runCreateInstanceTests {
		instanceToCreate = fmt.Sprintf("bt-it-%d", time.Now().Unix())
	}
}

func TestMain(m *testing.M) {
	flag.Parse()

	env, err := NewIntegrationEnv()
	if err != nil {
		panic(fmt.Sprintf("there was an issue creating an integration env: %v", err))
	}
	c := env.Config()
	if c.UseProd {
		fmt.Printf(
			"Note: when using prod, you must first create an instance:\n"+
				"cbt createinstance %s %s %s %s %s SSD\n",
			c.Instance, c.Instance,
			c.Cluster, "us-central1-b", "1",
		)
	}
	exit := m.Run()
	if err := cleanup(c); err != nil {
		log.Printf("Post-test cleanup failed: %v", err)
	}
	os.Exit(exit)
}

func cleanup(c IntegrationTestConfig) error {
	// Cleanup resources marked with bt-it- after a time delay
	if !c.UseProd {
		return nil
	}
	ctx := context.Background()
	iac, err := NewInstanceAdminClient(ctx, c.Project)
	if err != nil {
		return err
	}
	instances, err := iac.Instances(ctx)
	if err != nil {
		return err
	}

	for _, info := range instances {
		if strings.HasPrefix(info.Name, prefixOfInstanceResources) {
			timestamp := info.Name[len(prefixOfInstanceResources):]
			t, err := strconv.ParseInt(timestamp, 10, 64)
			if err != nil {
				return err
			}
			uT := time.Unix(t, 0)
			if time.Now().After(uT.Add(timeUntilResourceCleanup)) {
				iac.DeleteInstance(ctx, info.Name)
			}
		}
	}

	return nil
}

func TestIntegration_ConditionalMutations(t *testing.T) {
	ctx := context.Background()
	testEnv, _, _, table, _, cleanup, err := setupIntegration(ctx, t)
	if err != nil {
		t.Fatal(err)
	}
	defer cleanup()

	if err := populatePresidentsGraph(table); err != nil {
		t.Fatal(err)
	}

	// Do a conditional mutation with a complex filter.
	mutTrue := NewMutation()
	mutTrue.Set("follows", "wmckinley", 1000, []byte("1"))
	filter := ChainFilters(ColumnFilter("gwash[iz].*"), ValueFilter("."))
	mut := NewCondMutation(filter, mutTrue, nil)
	if err := table.Apply(ctx, "tjefferson", mut); err != nil {
		t.Fatalf("Conditionally mutating row: %v", err)
	}
	verifyDirectPathRemoteAddress(testEnv, t)
	// Do a second condition mutation with a filter that does not match,
	// and thus no changes should be made.
	mutTrue = NewMutation()
	mutTrue.DeleteRow()
	filter = ColumnFilter("snoop.dogg")
	mut = NewCondMutation(filter, mutTrue, nil)
	if err := table.Apply(ctx, "tjefferson", mut); err != nil {
		t.Fatalf("Conditionally mutating row: %v", err)
	}
	verifyDirectPathRemoteAddress(testEnv, t)

	// Fetch a row.
	row, err := table.ReadRow(ctx, "j§adams")
	if err != nil {
		t.Fatalf("Reading a row: %v", err)
	}
	verifyDirectPathRemoteAddress(testEnv, t)
	wantRow := Row{
		"follows": []ReadItem{
			{Row: "j§adams", Column: "follows:gwashington", Timestamp: 1000, Value: []byte("1")},
			{Row: "j§adams", Column: "follows:tjefferson", Timestamp: 1000, Value: []byte("1")},
		},
	}
	if !testutil.Equal(row, wantRow) {
		t.Fatalf("Read row mismatch.\n got %#v\nwant %#v", row, wantRow)
	}
}

func TestIntegration_PartialReadRows(t *testing.T) {
	ctx := context.Background()
	_, _, _, table, _, cleanup, err := setupIntegration(ctx, t)
	if err != nil {
		t.Fatal(err)
	}
	defer cleanup()

	if err := populatePresidentsGraph(table); err != nil {
		t.Fatal(err)
	}

	// Do a scan and stop part way through.
	// Verify that the ReadRows callback doesn't keep running.
	stopped := false
	err = table.ReadRows(ctx, InfiniteRange(""), func(r Row) bool {
		if r.Key() < "h" {
			return true
		}
		if !stopped {
			stopped = true
			return false
		}
		t.Fatalf("ReadRows kept scanning to row %q after being told to stop", r.Key())
		return false
	})
	if err != nil {
		t.Fatalf("Partial ReadRows: %v", err)
	}
}

func TestIntegration_ReadRowList(t *testing.T) {
	ctx := context.Background()
	_, _, _, table, _, cleanup, err := setupIntegration(ctx, t)
	if err != nil {
		t.Fatal(err)
	}
	defer cleanup()

	if err := populatePresidentsGraph(table); err != nil {
		t.Fatal(err)
	}

	// Read a RowList
	var elt []string
	keys := RowList{"wmckinley", "gwashington", "j§adams"}
	want := "gwashington-j§adams-1,j§adams-gwashington-1,j§adams-tjefferson-1,wmckinley-tjefferson-1"
	err = table.ReadRows(ctx, keys, func(r Row) bool {
		for _, ris := range r {
			for _, ri := range ris {
				elt = append(elt, formatReadItem(ri))
			}
		}
		return true
	})
	if err != nil {
		t.Fatalf("read RowList: %v", err)
	}

	if got := strings.Join(elt, ","); got != want {
		t.Fatalf("bulk read: wrong reads.\n got %q\nwant %q", got, want)
	}
}

func TestIntegration_DeleteRow(t *testing.T) {
	ctx := context.Background()
	_, _, _, table, _, cleanup, err := setupIntegration(ctx, t)
	if err != nil {
		t.Fatal(err)
	}
	defer cleanup()

	if err := populatePresidentsGraph(table); err != nil {
		t.Fatal(err)
	}

	// Delete a row and check it goes away.
	mut := NewMutation()
	mut.DeleteRow()
	if err := table.Apply(ctx, "wmckinley", mut); err != nil {
		t.Fatalf("Apply DeleteRow: %v", err)
	}
	row, err := table.ReadRow(ctx, "wmckinley")
	if err != nil {
		t.Fatalf("Reading a row after DeleteRow: %v", err)
	}
	if len(row) != 0 {
		t.Fatalf("Read non-zero row after DeleteRow: %v", row)
	}
}

func TestIntegration_ReadModifyWrite(t *testing.T) {
	ctx := context.Background()
	testEnv, _, adminClient, table, tableName, cleanup, err := setupIntegration(ctx, t)
	if err != nil {
		t.Fatal(err)
	}
	defer cleanup()

	if err := populatePresidentsGraph(table); err != nil {
		t.Fatal(err)
	}

	if err := adminClient.CreateColumnFamily(ctx, tableName, "counter"); err != nil {
		t.Fatalf("Creating column family: %v", err)
	}

	appendRMW := func(b []byte) *ReadModifyWrite {
		rmw := NewReadModifyWrite()
		rmw.AppendValue("counter", "likes", b)
		return rmw
	}
	incRMW := func(n int64) *ReadModifyWrite {
		rmw := NewReadModifyWrite()
		rmw.Increment("counter", "likes", n)
		return rmw
	}
	rmwSeq := []struct {
		desc string
		rmw  *ReadModifyWrite
		want []byte
	}{
		{
			desc: "append #1",
			rmw:  appendRMW([]byte{0, 0, 0}),
			want: []byte{0, 0, 0},
		},
		{
			desc: "append #2",
			rmw:  appendRMW([]byte{0, 0, 0, 0, 17}), // the remaining 40 bits to make a big-endian 17
			want: []byte{0, 0, 0, 0, 0, 0, 0, 17},
		},
		{
			desc: "increment",
			rmw:  incRMW(8),
			want: []byte{0, 0, 0, 0, 0, 0, 0, 25},
		},
	}
	for _, step := range rmwSeq {
		row, err := table.ApplyReadModifyWrite(ctx, "gwashington", step.rmw)
		if err != nil {
			t.Fatalf("ApplyReadModifyWrite %+v: %v", step.rmw, err)
		}
		verifyDirectPathRemoteAddress(testEnv, t)
		// Make sure the modified cell returned by the RMW operation has a timestamp.
		if row["counter"][0].Timestamp == 0 {
			t.Fatalf("RMW returned cell timestamp: got %v, want > 0", row["counter"][0].Timestamp)
		}
		clearTimestamps(row)
		wantRow := Row{"counter": []ReadItem{{Row: "gwashington", Column: "counter:likes", Value: step.want}}}
		if !testutil.Equal(row, wantRow) {
			t.Fatalf("After %s,\n got %v\nwant %v", step.desc, row, wantRow)
		}
	}

	// Check for google-cloud-go/issues/723. RMWs that insert new rows should keep row order sorted in the emulator.
	_, err = table.ApplyReadModifyWrite(ctx, "issue-723-2", appendRMW([]byte{0}))
	if err != nil {
		t.Fatalf("ApplyReadModifyWrite null string: %v", err)
	}
	verifyDirectPathRemoteAddress(testEnv, t)
	_, err = table.ApplyReadModifyWrite(ctx, "issue-723-1", appendRMW([]byte{0}))
	if err != nil {
		t.Fatalf("ApplyReadModifyWrite null string: %v", err)
	}
	verifyDirectPathRemoteAddress(testEnv, t)
	// Get only the correct row back on read.
	r, err := table.ReadRow(ctx, "issue-723-1")
	if err != nil {
		t.Fatalf("Reading row: %v", err)
	}
	verifyDirectPathRemoteAddress(testEnv, t)
	if r.Key() != "issue-723-1" {
		t.Fatalf("ApplyReadModifyWrite: incorrect read after RMW,\n got %v\nwant %v", r.Key(), "issue-723-1")
	}
}

func TestIntegration_ArbitraryTimestamps(t *testing.T) {
	ctx := context.Background()
	_, _, adminClient, table, tableName, cleanup, err := setupIntegration(ctx, t)
	if err != nil {
		t.Fatal(err)
	}
	defer cleanup()

	// Test arbitrary timestamps more thoroughly.
	if err := adminClient.CreateColumnFamily(ctx, tableName, "ts"); err != nil {
		t.Fatalf("Creating column family: %v", err)
	}
	const numVersions = 4
	mut := NewMutation()
	for i := 1; i < numVersions; i++ {
		// Timestamps are used in thousands because the server
		// only permits that granularity.
		mut.Set("ts", "col", Timestamp(i*1000), []byte(fmt.Sprintf("val-%d", i)))
		mut.Set("ts", "col2", Timestamp(i*1000), []byte(fmt.Sprintf("val-%d", i)))
	}
	if err := table.Apply(ctx, "testrow", mut); err != nil {
		t.Fatalf("Mutating row: %v", err)
	}
	r, err := table.ReadRow(ctx, "testrow")
	if err != nil {
		t.Fatalf("Reading row: %v", err)
	}
	wantRow := Row{"ts": []ReadItem{
		// These should be returned in descending timestamp order.
		{Row: "testrow", Column: "ts:col", Timestamp: 3000, Value: []byte("val-3")},
		{Row: "testrow", Column: "ts:col", Timestamp: 2000, Value: []byte("val-2")},
		{Row: "testrow", Column: "ts:col", Timestamp: 1000, Value: []byte("val-1")},
		{Row: "testrow", Column: "ts:col2", Timestamp: 3000, Value: []byte("val-3")},
		{Row: "testrow", Column: "ts:col2", Timestamp: 2000, Value: []byte("val-2")},
		{Row: "testrow", Column: "ts:col2", Timestamp: 1000, Value: []byte("val-1")},
	}}
	if !testutil.Equal(r, wantRow) {
		t.Fatalf("Cell with multiple versions,\n got %v\nwant %v", r, wantRow)
	}

	// Do the same read, but filter to the latest two versions.
	r, err = table.ReadRow(ctx, "testrow", RowFilter(LatestNFilter(2)))
	if err != nil {
		t.Fatalf("Reading row: %v", err)
	}
	wantRow = Row{"ts": []ReadItem{
		{Row: "testrow", Column: "ts:col", Timestamp: 3000, Value: []byte("val-3")},
		{Row: "testrow", Column: "ts:col", Timestamp: 2000, Value: []byte("val-2")},
		{Row: "testrow", Column: "ts:col2", Timestamp: 3000, Value: []byte("val-3")},
		{Row: "testrow", Column: "ts:col2", Timestamp: 2000, Value: []byte("val-2")},
	}}
	if !testutil.Equal(r, wantRow) {
		t.Fatalf("Cell with multiple versions and LatestNFilter(2),\n got %v\nwant %v", r, wantRow)
	}
	// Check cell offset / limit
	r, err = table.ReadRow(ctx, "testrow", RowFilter(CellsPerRowLimitFilter(3)))
	if err != nil {
		t.Fatalf("Reading row: %v", err)
	}
	wantRow = Row{"ts": []ReadItem{
		{Row: "testrow", Column: "ts:col", Timestamp: 3000, Value: []byte("val-3")},
		{Row: "testrow", Column: "ts:col", Timestamp: 2000, Value: []byte("val-2")},
		{Row: "testrow", Column: "ts:col", Timestamp: 1000, Value: []byte("val-1")},
	}}
	if !testutil.Equal(r, wantRow) {
		t.Fatalf("Cell with multiple versions and CellsPerRowLimitFilter(3),\n got %v\nwant %v", r, wantRow)
	}
	r, err = table.ReadRow(ctx, "testrow", RowFilter(CellsPerRowOffsetFilter(3)))
	if err != nil {
		t.Fatalf("Reading row: %v", err)
	}
	wantRow = Row{"ts": []ReadItem{
		{Row: "testrow", Column: "ts:col2", Timestamp: 3000, Value: []byte("val-3")},
		{Row: "testrow", Column: "ts:col2", Timestamp: 2000, Value: []byte("val-2")},
		{Row: "testrow", Column: "ts:col2", Timestamp: 1000, Value: []byte("val-1")},
	}}
	if !testutil.Equal(r, wantRow) {
		t.Fatalf("Cell with multiple versions and CellsPerRowOffsetFilter(3),\n got %v\nwant %v", r, wantRow)
	}
	// Check timestamp range filtering (with truncation)
	r, err = table.ReadRow(ctx, "testrow", RowFilter(TimestampRangeFilterMicros(1001, 3000)))
	if err != nil {
		t.Fatalf("Reading row: %v", err)
	}
	wantRow = Row{"ts": []ReadItem{
		{Row: "testrow", Column: "ts:col", Timestamp: 2000, Value: []byte("val-2")},
		{Row: "testrow", Column: "ts:col", Timestamp: 1000, Value: []byte("val-1")},
		{Row: "testrow", Column: "ts:col2", Timestamp: 2000, Value: []byte("val-2")},
		{Row: "testrow", Column: "ts:col2", Timestamp: 1000, Value: []byte("val-1")},
	}}
	if !testutil.Equal(r, wantRow) {
		t.Fatalf("Cell with multiple versions and TimestampRangeFilter(1000, 3000),\n got %v\nwant %v", r, wantRow)
	}
	r, err = table.ReadRow(ctx, "testrow", RowFilter(TimestampRangeFilterMicros(1000, 0)))
	if err != nil {
		t.Fatalf("Reading row: %v", err)
	}
	wantRow = Row{"ts": []ReadItem{
		{Row: "testrow", Column: "ts:col", Timestamp: 3000, Value: []byte("val-3")},
		{Row: "testrow", Column: "ts:col", Timestamp: 2000, Value: []byte("val-2")},
		{Row: "testrow", Column: "ts:col", Timestamp: 1000, Value: []byte("val-1")},
		{Row: "testrow", Column: "ts:col2", Timestamp: 3000, Value: []byte("val-3")},
		{Row: "testrow", Column: "ts:col2", Timestamp: 2000, Value: []byte("val-2")},
		{Row: "testrow", Column: "ts:col2", Timestamp: 1000, Value: []byte("val-1")},
	}}
	if !testutil.Equal(r, wantRow) {
		t.Fatalf("Cell with multiple versions and TimestampRangeFilter(1000, 0),\n got %v\nwant %v", r, wantRow)
	}
	// Delete non-existing cells, no such column family in this row
	// Should not delete anything
	if err := adminClient.CreateColumnFamily(ctx, tableName, "non-existing"); err != nil {
		t.Fatalf("Creating column family: %v", err)
	}
	mut = NewMutation()
	mut.DeleteTimestampRange("non-existing", "col", 2000, 3000) // half-open interval
	if err := table.Apply(ctx, "testrow", mut); err != nil {
		t.Fatalf("Mutating row: %v", err)
	}
	r, err = table.ReadRow(ctx, "testrow", RowFilter(LatestNFilter(3)))
	if err != nil {
		t.Fatalf("Reading row: %v", err)
	}
	if !testutil.Equal(r, wantRow) {
		t.Fatalf("Cell was deleted unexpectly,\n got %v\nwant %v", r, wantRow)
	}
	// Delete non-existing cells, no such column in this column family
	// Should not delete anything
	mut = NewMutation()
	mut.DeleteTimestampRange("ts", "non-existing", 2000, 3000) // half-open interval
	if err := table.Apply(ctx, "testrow", mut); err != nil {
		t.Fatalf("Mutating row: %v", err)
	}
	r, err = table.ReadRow(ctx, "testrow", RowFilter(LatestNFilter(3)))
	if err != nil {
		t.Fatalf("Reading row: %v", err)
	}
	if !testutil.Equal(r, wantRow) {
		t.Fatalf("Cell was deleted unexpectly,\n got %v\nwant %v", r, wantRow)
	}
	// Delete the cell with timestamp 2000 and repeat the last read,
	// checking that we get ts 3000 and ts 1000.
	mut = NewMutation()
	mut.DeleteTimestampRange("ts", "col", 2001, 3000) // half-open interval
	if err := table.Apply(ctx, "testrow", mut); err != nil {
		t.Fatalf("Mutating row: %v", err)
	}
	r, err = table.ReadRow(ctx, "testrow", RowFilter(LatestNFilter(2)))
	if err != nil {
		t.Fatalf("Reading row: %v", err)
	}
	wantRow = Row{"ts": []ReadItem{
		{Row: "testrow", Column: "ts:col", Timestamp: 3000, Value: []byte("val-3")},
		{Row: "testrow", Column: "ts:col", Timestamp: 1000, Value: []byte("val-1")},
		{Row: "testrow", Column: "ts:col2", Timestamp: 3000, Value: []byte("val-3")},
		{Row: "testrow", Column: "ts:col2", Timestamp: 2000, Value: []byte("val-2")},
	}}
	if !testutil.Equal(r, wantRow) {
		t.Fatalf("Cell with multiple versions and LatestNFilter(2), after deleting timestamp 2000,\n got %v\nwant %v", r, wantRow)
	}

	// Check DeleteCellsInFamily
	if err := adminClient.CreateColumnFamily(ctx, tableName, "status"); err != nil {
		t.Fatalf("Creating column family: %v", err)
	}

	mut = NewMutation()
	mut.Set("status", "start", 2000, []byte("2"))
	mut.Set("status", "end", 3000, []byte("3"))
	mut.Set("ts", "col", 1000, []byte("1"))
	if err := table.Apply(ctx, "row1", mut); err != nil {
		t.Fatalf("Mutating row: %v", err)
	}
	if err := table.Apply(ctx, "row2", mut); err != nil {
		t.Fatalf("Mutating row: %v", err)
	}

	mut = NewMutation()
	mut.DeleteCellsInFamily("status")
	if err := table.Apply(ctx, "row1", mut); err != nil {
		t.Fatalf("Delete cf: %v", err)
	}

	// ColumnFamily removed
	r, err = table.ReadRow(ctx, "row1")
	if err != nil {
		t.Fatalf("Reading row: %v", err)
	}
	wantRow = Row{"ts": []ReadItem{
		{Row: "row1", Column: "ts:col", Timestamp: 1000, Value: []byte("1")},
	}}
	if !testutil.Equal(r, wantRow) {
		t.Fatalf("column family was not deleted.\n got %v\n want %v", r, wantRow)
	}

	// ColumnFamily not removed
	r, err = table.ReadRow(ctx, "row2")
	if err != nil {
		t.Fatalf("Reading row: %v", err)
	}
	wantRow = Row{
		"ts": []ReadItem{
			{Row: "row2", Column: "ts:col", Timestamp: 1000, Value: []byte("1")},
		},
		"status": []ReadItem{
			{Row: "row2", Column: "status:end", Timestamp: 3000, Value: []byte("3")},
			{Row: "row2", Column: "status:start", Timestamp: 2000, Value: []byte("2")},
		},
	}
	if !testutil.Equal(r, wantRow) {
		t.Fatalf("Column family was deleted unexpectedly.\n got %v\n want %v", r, wantRow)
	}

	// Check DeleteCellsInColumn
	mut = NewMutation()
	mut.Set("status", "start", 2000, []byte("2"))
	mut.Set("status", "middle", 3000, []byte("3"))
	mut.Set("status", "end", 1000, []byte("1"))
	if err := table.Apply(ctx, "row3", mut); err != nil {
		t.Fatalf("Mutating row: %v", err)
	}
	mut = NewMutation()
	mut.DeleteCellsInColumn("status", "middle")
	if err := table.Apply(ctx, "row3", mut); err != nil {
		t.Fatalf("Delete column: %v", err)
	}
	r, err = table.ReadRow(ctx, "row3")
	if err != nil {
		t.Fatalf("Reading row: %v", err)
	}
	wantRow = Row{
		"status": []ReadItem{
			{Row: "row3", Column: "status:end", Timestamp: 1000, Value: []byte("1")},
			{Row: "row3", Column: "status:start", Timestamp: 2000, Value: []byte("2")},
		},
	}
	if !testutil.Equal(r, wantRow) {
		t.Fatalf("Column was not deleted.\n got %v\n want %v", r, wantRow)
	}
	mut = NewMutation()
	mut.DeleteCellsInColumn("status", "start")
	if err := table.Apply(ctx, "row3", mut); err != nil {
		t.Fatalf("Delete column: %v", err)
	}
	r, err = table.ReadRow(ctx, "row3")
	if err != nil {
		t.Fatalf("Reading row: %v", err)
	}
	wantRow = Row{
		"status": []ReadItem{
			{Row: "row3", Column: "status:end", Timestamp: 1000, Value: []byte("1")},
		},
	}
	if !testutil.Equal(r, wantRow) {
		t.Fatalf("Column was not deleted.\n got %v\n want %v", r, wantRow)
	}
	mut = NewMutation()
	mut.DeleteCellsInColumn("status", "end")
	if err := table.Apply(ctx, "row3", mut); err != nil {
		t.Fatalf("Delete column: %v", err)
	}
	r, err = table.ReadRow(ctx, "row3")
	if err != nil {
		t.Fatalf("Reading row: %v", err)
	}
	if len(r) != 0 {
		t.Fatalf("Delete column: got %v, want empty row", r)
	}
	// Add same cell after delete
	mut = NewMutation()
	mut.Set("status", "end", 1000, []byte("1"))
	if err := table.Apply(ctx, "row3", mut); err != nil {
		t.Fatalf("Mutating row: %v", err)
	}
	r, err = table.ReadRow(ctx, "row3")
	if err != nil {
		t.Fatalf("Reading row: %v", err)
	}
	if !testutil.Equal(r, wantRow) {
		t.Fatalf("Column was not deleted correctly.\n got %v\n want %v", r, wantRow)
	}
}

func TestIntegration_HighlyConcurrentReadsAndWrites(t *testing.T) {
	ctx := context.Background()
	_, _, adminClient, table, tableName, cleanup, err := setupIntegration(ctx, t)
	if err != nil {
		t.Fatal(err)
	}
	defer cleanup()

	if err := populatePresidentsGraph(table); err != nil {
		t.Fatal(err)
	}

	if err := adminClient.CreateColumnFamily(ctx, tableName, "ts"); err != nil {
		t.Fatalf("Creating column family: %v", err)
	}

	// Do highly concurrent reads/writes.
	const maxConcurrency = 1000
	var wg sync.WaitGroup
	for i := 0; i < maxConcurrency; i++ {
		wg.Add(1)
		go func() {
			defer wg.Done()
			switch r := rand.Intn(100); { // r ∈ [0,100)
			case 0 <= r && r < 30:
				// Do a read.
				_, err := table.ReadRow(ctx, "testrow", RowFilter(LatestNFilter(1)))
				if err != nil {
					t.Errorf("Concurrent read: %v", err)
				}
			case 30 <= r && r < 100:
				// Do a write.
				mut := NewMutation()
				mut.Set("ts", "col", 1000, []byte("data"))
				if err := table.Apply(ctx, "testrow", mut); err != nil {
					t.Errorf("Concurrent write: %v", err)
				}
			}
		}()
	}
	wg.Wait()
}

func TestIntegration_LargeReadsWritesAndScans(t *testing.T) {
	ctx := context.Background()
	testEnv, _, adminClient, table, tableName, cleanup, err := setupIntegration(ctx, t)
	if err != nil {
		t.Fatal(err)
	}
	defer cleanup()

	if err := adminClient.CreateColumnFamily(ctx, tableName, "ts"); err != nil {
		t.Fatalf("Creating column family: %v", err)
	}

	bigBytes := make([]byte, 5<<20) // 5 MB is larger than current default gRPC max of 4 MB, but less than the max we set.
	nonsense := []byte("lorem ipsum dolor sit amet, ")
	fill(bigBytes, nonsense)
	mut := NewMutation()
	mut.Set("ts", "col", 1000, bigBytes)
	if err := table.Apply(ctx, "bigrow", mut); err != nil {
		t.Fatalf("Big write: %v", err)
	}
	verifyDirectPathRemoteAddress(testEnv, t)
	r, err := table.ReadRow(ctx, "bigrow")
	if err != nil {
		t.Fatalf("Big read: %v", err)
	}
	verifyDirectPathRemoteAddress(testEnv, t)
	wantRow := Row{"ts": []ReadItem{
		{Row: "bigrow", Column: "ts:col", Timestamp: 1000, Value: bigBytes},
	}}
	if !testutil.Equal(r, wantRow) {
		t.Fatalf("Big read returned incorrect bytes: %v", r)
	}

	var wg sync.WaitGroup
	// Now write 1000 rows, each with 82 KB values, then scan them all.
	medBytes := make([]byte, 82<<10)
	fill(medBytes, nonsense)
	sem := make(chan int, 50) // do up to 50 mutations at a time.
	for i := 0; i < 1000; i++ {
		mut := NewMutation()
		mut.Set("ts", "big-scan", 1000, medBytes)
		row := fmt.Sprintf("row-%d", i)
		wg.Add(1)
		go func() {
			defer wg.Done()
			defer func() { <-sem }()
			sem <- 1
			if err := table.Apply(ctx, row, mut); err != nil {
				t.Errorf("Preparing large scan: %v", err)
			}
			verifyDirectPathRemoteAddress(testEnv, t)
		}()
	}
	wg.Wait()
	n := 0
	err = table.ReadRows(ctx, PrefixRange("row-"), func(r Row) bool {
		for _, ris := range r {
			for _, ri := range ris {
				n += len(ri.Value)
			}
		}
		return true
	}, RowFilter(ColumnFilter("big-scan")))
	if err != nil {
		t.Fatalf("Doing large scan: %v", err)
	}
	verifyDirectPathRemoteAddress(testEnv, t)
	if want := 1000 * len(medBytes); n != want {
		t.Fatalf("Large scan returned %d bytes, want %d", n, want)
	}
	// Scan a subset of the 1000 rows that we just created, using a LimitRows ReadOption.
	rc := 0
	wantRc := 3
	err = table.ReadRows(ctx, PrefixRange("row-"), func(r Row) bool {
		rc++
		return true
	}, LimitRows(int64(wantRc)))
	if err != nil {
		t.Fatal(err)
	}
	verifyDirectPathRemoteAddress(testEnv, t)
	if rc != wantRc {
		t.Fatalf("Scan with row limit returned %d rows, want %d", rc, wantRc)
	}

	// Test bulk mutations
	if err := adminClient.CreateColumnFamily(ctx, tableName, "bulk"); err != nil {
		t.Fatalf("Creating column family: %v", err)
	}
	bulkData := map[string][]string{
		"red sox":  {"2004", "2007", "2013"},
		"patriots": {"2001", "2003", "2004", "2014"},
		"celtics":  {"1981", "1984", "1986", "2008"},
	}
	var rowKeys []string
	var muts []*Mutation
	for row, ss := range bulkData {
		mut := NewMutation()
		for _, name := range ss {
			mut.Set("bulk", name, 1000, []byte("1"))
		}
		rowKeys = append(rowKeys, row)
		muts = append(muts, mut)
	}
	status, err := table.ApplyBulk(ctx, rowKeys, muts)
	if err != nil {
		t.Fatalf("Bulk mutating rows %q: %v", rowKeys, err)
	}
	verifyDirectPathRemoteAddress(testEnv, t)
	if status != nil {
		t.Fatalf("non-nil errors: %v", err)
	}

	// Read each row back
	for rowKey, ss := range bulkData {
		row, err := table.ReadRow(ctx, rowKey)
		if err != nil {
			t.Fatalf("Reading a bulk row: %v", err)
		}
		verifyDirectPathRemoteAddress(testEnv, t)
		var wantItems []ReadItem
		for _, val := range ss {
			wantItems = append(wantItems, ReadItem{Row: rowKey, Column: "bulk:" + val, Timestamp: 1000, Value: []byte("1")})
		}
		wantRow := Row{"bulk": wantItems}
		if !testutil.Equal(row, wantRow) {
			t.Fatalf("Read row mismatch.\n got %#v\nwant %#v", row, wantRow)
		}
	}

	// Test bulk write errors.
	// Note: Setting timestamps as ServerTime makes sure the mutations are not retried on error.
	badMut := NewMutation()
	badMut.Set("badfamily", "col", ServerTime, nil)
	badMut2 := NewMutation()
	badMut2.Set("badfamily2", "goodcol", ServerTime, []byte("1"))
	status, err = table.ApplyBulk(ctx, []string{"badrow", "badrow2"}, []*Mutation{badMut, badMut2})
	if err != nil {
		t.Fatalf("Bulk mutating rows %q: %v", rowKeys, err)
	}
	verifyDirectPathRemoteAddress(testEnv, t)
	if status == nil {
		t.Fatalf("No errors for bad bulk mutation")
	} else if status[0] == nil || status[1] == nil {
		t.Fatalf("No error for bad bulk mutation")
	}
}

func TestIntegration_Read(t *testing.T) {
	ctx := context.Background()
	testEnv, _, _, table, _, cleanup, err := setupIntegration(ctx, t)
	if err != nil {
		t.Fatal(err)
	}
	defer cleanup()

	// Insert some data.
	initialData := map[string][]string{
		"wmckinley":   {"tjefferson"},
		"gwashington": {"j§adams"},
		"tjefferson":  {"gwashington", "j§adams", "wmckinley"},
		"j§adams":     {"gwashington", "tjefferson"},
	}
	for row, ss := range initialData {
		mut := NewMutation()
		for _, name := range ss {
			mut.Set("follows", name, 1000, []byte("1"))
		}
		if err := table.Apply(ctx, row, mut); err != nil {
			t.Fatalf("Mutating row %q: %v", row, err)
		}
		verifyDirectPathRemoteAddress(testEnv, t)
	}

	for _, test := range []struct {
		desc   string
		rr     RowSet
		filter Filter     // may be nil
		limit  ReadOption // may be nil

		// We do the read, grab all the cells, turn them into "<row>-<col>-<val>",
		// and join with a comma.
		want       string
		wantLabels []string
	}{
		{
			desc: "read all, unfiltered",
			rr:   RowRange{},
			want: "gwashington-j§adams-1,j§adams-gwashington-1,j§adams-tjefferson-1,tjefferson-gwashington-1,tjefferson-j§adams-1,tjefferson-wmckinley-1,wmckinley-tjefferson-1",
		},
		{
			desc: "read with InfiniteRange, unfiltered",
			rr:   InfiniteRange("tjefferson"),
			want: "tjefferson-gwashington-1,tjefferson-j§adams-1,tjefferson-wmckinley-1,wmckinley-tjefferson-1",
		},
		{
			desc: "read with NewRange, unfiltered",
			rr:   NewRange("gargamel", "hubbard"),
			want: "gwashington-j§adams-1",
		},
		{
			desc: "read with PrefixRange, unfiltered",
			rr:   PrefixRange("j§ad"),
			want: "j§adams-gwashington-1,j§adams-tjefferson-1",
		},
		{
			desc: "read with SingleRow, unfiltered",
			rr:   SingleRow("wmckinley"),
			want: "wmckinley-tjefferson-1",
		},
		{
			desc:   "read all, with ColumnFilter",
			rr:     RowRange{},
			filter: ColumnFilter(".*j.*"), // matches "j§adams" and "tjefferson"
			want:   "gwashington-j§adams-1,j§adams-tjefferson-1,tjefferson-j§adams-1,wmckinley-tjefferson-1",
		},
		{
			desc:   "read all, with ColumnFilter, prefix",
			rr:     RowRange{},
			filter: ColumnFilter("j"), // no matches
			want:   "",
		},
		{
			desc:   "read range, with ColumnRangeFilter",
			rr:     RowRange{},
			filter: ColumnRangeFilter("follows", "h", "k"),
			want:   "gwashington-j§adams-1,tjefferson-j§adams-1",
		},
		{
			desc:   "read range from empty, with ColumnRangeFilter",
			rr:     RowRange{},
			filter: ColumnRangeFilter("follows", "", "u"),
			want:   "gwashington-j§adams-1,j§adams-gwashington-1,j§adams-tjefferson-1,tjefferson-gwashington-1,tjefferson-j§adams-1,wmckinley-tjefferson-1",
		},
		{
			desc:   "read range from start to empty, with ColumnRangeFilter",
			rr:     RowRange{},
			filter: ColumnRangeFilter("follows", "h", ""),
			want:   "gwashington-j§adams-1,j§adams-tjefferson-1,tjefferson-j§adams-1,tjefferson-wmckinley-1,wmckinley-tjefferson-1",
		},
		{
			desc:   "read with RowKeyFilter",
			rr:     RowRange{},
			filter: RowKeyFilter(".*wash.*"),
			want:   "gwashington-j§adams-1",
		},
		{
			desc:   "read with RowKeyFilter unicode",
			rr:     RowRange{},
			filter: RowKeyFilter(".*j§.*"),
			want:   "j§adams-gwashington-1,j§adams-tjefferson-1",
		},
		{
			desc:   "read with RowKeyFilter escaped",
			rr:     RowRange{},
			filter: RowKeyFilter(`.*j\xC2\xA7.*`),
			want:   "j§adams-gwashington-1,j§adams-tjefferson-1",
		},
		{
			desc:   "read with RowKeyFilter, prefix",
			rr:     RowRange{},
			filter: RowKeyFilter("gwash"),
			want:   "",
		},
		{
			desc:   "read with RowKeyFilter, no matches",
			rr:     RowRange{},
			filter: RowKeyFilter(".*xxx.*"),
			want:   "",
		},
		{
			desc:   "read with FamilyFilter, no matches",
			rr:     RowRange{},
			filter: FamilyFilter(".*xxx.*"),
			want:   "",
		},
		{
			desc:   "read with ColumnFilter + row limit",
			rr:     RowRange{},
			filter: ColumnFilter(".*j.*"), // matches "j§adams" and "tjefferson"
			limit:  LimitRows(2),
			want:   "gwashington-j§adams-1,j§adams-tjefferson-1",
		},
		{
			desc:       "apply labels to the result rows",
			rr:         RowRange{},
			filter:     LabelFilter("test-label"),
			limit:      LimitRows(2),
			want:       "gwashington-j§adams-1,j§adams-gwashington-1,j§adams-tjefferson-1",
			wantLabels: []string{"test-label", "test-label", "test-label"},
		},
		{
			desc:   "read all, strip values",
			rr:     RowRange{},
			filter: StripValueFilter(),
			want:   "gwashington-j§adams-,j§adams-gwashington-,j§adams-tjefferson-,tjefferson-gwashington-,tjefferson-j§adams-,tjefferson-wmckinley-,wmckinley-tjefferson-",
		},
		{
			desc:   "read with ColumnFilter + row limit + strip values",
			rr:     RowRange{},
			filter: ChainFilters(ColumnFilter(".*j.*"), StripValueFilter()), // matches "j§adams" and "tjefferson"
			limit:  LimitRows(2),
			want:   "gwashington-j§adams-,j§adams-tjefferson-",
		},
		{
			desc:   "read with condition, strip values on true",
			rr:     RowRange{},
			filter: ConditionFilter(ColumnFilter(".*j.*"), StripValueFilter(), nil),
			want:   "gwashington-j§adams-,j§adams-gwashington-,j§adams-tjefferson-,tjefferson-gwashington-,tjefferson-j§adams-,tjefferson-wmckinley-,wmckinley-tjefferson-",
		},
		{
			desc:   "read with condition, strip values on false",
			rr:     RowRange{},
			filter: ConditionFilter(ColumnFilter(".*xxx.*"), nil, StripValueFilter()),
			want:   "gwashington-j§adams-,j§adams-gwashington-,j§adams-tjefferson-,tjefferson-gwashington-,tjefferson-j§adams-,tjefferson-wmckinley-,wmckinley-tjefferson-",
		},
		{
			desc:   "read with ValueRangeFilter + row limit",
			rr:     RowRange{},
			filter: ValueRangeFilter([]byte("1"), []byte("5")), // matches our value of "1"
			limit:  LimitRows(2),
			want:   "gwashington-j§adams-1,j§adams-gwashington-1,j§adams-tjefferson-1",
		},
		{
			desc:   "read with ValueRangeFilter, no match on exclusive end",
			rr:     RowRange{},
			filter: ValueRangeFilter([]byte("0"), []byte("1")), // no match
			want:   "",
		},
		{
			desc:   "read with ValueRangeFilter, no matches",
			rr:     RowRange{},
			filter: ValueRangeFilter([]byte("3"), []byte("5")), // matches nothing
			want:   "",
		},
		{
			desc:   "read with InterleaveFilter, no matches on all filters",
			rr:     RowRange{},
			filter: InterleaveFilters(ColumnFilter(".*x.*"), ColumnFilter(".*z.*")),
			want:   "",
		},
		{
			desc:   "read with InterleaveFilter, no duplicate cells",
			rr:     RowRange{},
			filter: InterleaveFilters(ColumnFilter(".*g.*"), ColumnFilter(".*j.*")),
			want:   "gwashington-j§adams-1,j§adams-gwashington-1,j§adams-tjefferson-1,tjefferson-gwashington-1,tjefferson-j§adams-1,wmckinley-tjefferson-1",
		},
		{
			desc:   "read with InterleaveFilter, with duplicate cells",
			rr:     RowRange{},
			filter: InterleaveFilters(ColumnFilter(".*g.*"), ColumnFilter(".*g.*")),
			want:   "j§adams-gwashington-1,j§adams-gwashington-1,tjefferson-gwashington-1,tjefferson-gwashington-1",
		},
		{
			desc: "read with a RowRangeList and no filter",
			rr:   RowRangeList{NewRange("gargamel", "hubbard"), InfiniteRange("wmckinley")},
			want: "gwashington-j§adams-1,wmckinley-tjefferson-1",
		},
		{
			desc:   "chain that excludes rows and matches nothing, in a condition",
			rr:     RowRange{},
			filter: ConditionFilter(ChainFilters(ColumnFilter(".*j.*"), ColumnFilter(".*mckinley.*")), StripValueFilter(), nil),
			want:   "",
		},
		{
			desc:   "chain that ends with an interleave that has no match. covers #804",
			rr:     RowRange{},
			filter: ConditionFilter(ChainFilters(ColumnFilter(".*j.*"), InterleaveFilters(ColumnFilter(".*x.*"), ColumnFilter(".*z.*"))), StripValueFilter(), nil),
			want:   "",
		},
	} {
		t.Run(test.desc, func(t *testing.T) {
			var opts []ReadOption
			if test.filter != nil {
				opts = append(opts, RowFilter(test.filter))
			}
			if test.limit != nil {
				opts = append(opts, test.limit)
			}
			var elt, labels []string
			err := table.ReadRows(ctx, test.rr, func(r Row) bool {
				for _, ris := range r {
					for _, ri := range ris {
						labels = append(labels, ri.Labels...)
						elt = append(elt, formatReadItem(ri))
					}
				}
				return true
			}, opts...)
			if err != nil {
				t.Fatal(err)
			}
			verifyDirectPathRemoteAddress(testEnv, t)
			if got := strings.Join(elt, ","); got != test.want {
				t.Fatalf("got %q\nwant %q", got, test.want)
			}
			if got, want := labels, test.wantLabels; !reflect.DeepEqual(got, want) {
				t.Fatalf("got %q\nwant %q", got, want)
			}
		})
	}
}

func TestIntegration_SampleRowKeys(t *testing.T) {
	ctx := context.Background()
	testEnv, client, adminClient, _, _, cleanup, err := setupIntegration(ctx, t)
	if err != nil {
		t.Fatal(err)
	}
	defer cleanup()

	presplitTable := fmt.Sprintf("presplit-table-%d", time.Now().Unix())
	if err := adminClient.CreatePresplitTable(ctx, presplitTable, []string{"follows"}); err != nil {
		t.Fatal(err)
	}
	defer adminClient.DeleteTable(ctx, presplitTable)

	if err := adminClient.CreateColumnFamily(ctx, presplitTable, "follows"); err != nil {
		t.Fatal(err)
	}

	table := client.Open(presplitTable)

	// Insert some data.
	initialData := map[string][]string{
		"wmckinley11":   {"tjefferson11"},
		"gwashington77": {"j§adams77"},
		"tjefferson0":   {"gwashington0", "j§adams0"},
	}

	for row, ss := range initialData {
		mut := NewMutation()
		for _, name := range ss {
			mut.Set("follows", name, 1000, []byte("1"))
		}
		if err := table.Apply(ctx, row, mut); err != nil {
			t.Fatalf("Mutating row %q: %v", row, err)
		}
		verifyDirectPathRemoteAddress(testEnv, t)
	}
	sampleKeys, err := table.SampleRowKeys(context.Background())
	if err != nil {
		t.Fatalf("%s: %v", "SampleRowKeys:", err)
	}
	if len(sampleKeys) == 0 {
		t.Error("SampleRowKeys length 0")
	}
}

func TestIntegration_Admin(t *testing.T) {
	testEnv, err := NewIntegrationEnv()
	if err != nil {
		t.Fatalf("IntegrationEnv: %v", err)
	}
	defer testEnv.Close()

	timeout := 2 * time.Second
	if testEnv.Config().UseProd {
		timeout = 5 * time.Minute
	}
	ctx, _ := context.WithTimeout(context.Background(), timeout)

	adminClient, err := testEnv.NewAdminClient()
	if err != nil {
		t.Fatalf("NewAdminClient: %v", err)
	}
	defer adminClient.Close()

	iAdminClient, err := testEnv.NewInstanceAdminClient()
	if err != nil {
		t.Fatalf("NewInstanceAdminClient: %v", err)
	}
	if iAdminClient != nil {
		defer iAdminClient.Close()
		iInfo, err := iAdminClient.InstanceInfo(ctx, adminClient.instance)
		if err != nil {
			t.Errorf("InstanceInfo: %v", err)
		}
		if iInfo.Name != adminClient.instance {
			t.Errorf("InstanceInfo returned name %#v, want %#v", iInfo.Name, adminClient.instance)
		}
	}

	list := func() []string {
		tbls, err := adminClient.Tables(ctx)
		if err != nil {
			t.Fatalf("Fetching list of tables: %v", err)
		}
		sort.Strings(tbls)
		return tbls
	}
	containsAll := func(got, want []string) bool {
		gotSet := make(map[string]bool)

		for _, s := range got {
			gotSet[s] = true
		}
		for _, s := range want {
			if !gotSet[s] {
				return false
			}
		}
		return true
	}

	defer deleteTable(ctx, t, adminClient, myTableName)

	if err := adminClient.CreateTable(ctx, myTableName); err != nil {
		t.Fatalf("Creating table: %v", err)
	}

	defer deleteTable(ctx, t, adminClient, myOtherTableName)

	if err := adminClient.CreateTable(ctx, myOtherTableName); err != nil {
		t.Fatalf("Creating table: %v", err)
	}

	if got, want := list(), []string{myOtherTableName, myTableName}; !containsAll(got, want) {
		t.Errorf("adminClient.Tables returned %#v, want %#v", got, want)
	}

	must(adminClient.WaitForReplication(ctx, myTableName))

	if err := adminClient.DeleteTable(ctx, myOtherTableName); err != nil {
		t.Fatalf("Deleting table: %v", err)
	}
	tables := list()
	if got, want := tables, []string{myTableName}; !containsAll(got, want) {
		t.Errorf("adminClient.Tables returned %#v, want %#v", got, want)
	}
	if got, unwanted := tables, []string{myOtherTableName}; containsAll(got, unwanted) {
		t.Errorf("adminClient.Tables return %#v. unwanted %#v", got, unwanted)
	}

	tblConf := TableConf{
		TableID: "conftable",
		Families: map[string]GCPolicy{
			"fam1": MaxVersionsPolicy(1),
			"fam2": MaxVersionsPolicy(2),
		},
	}
	if err := adminClient.CreateTableFromConf(ctx, &tblConf); err != nil {
		t.Fatalf("Creating table from TableConf: %v", err)
	}
	defer deleteTable(ctx, t, adminClient, tblConf.TableID)

	tblInfo, err := adminClient.TableInfo(ctx, tblConf.TableID)
	if err != nil {
		t.Fatalf("Getting table info: %v", err)
	}
	sort.Strings(tblInfo.Families)
	wantFams := []string{"fam1", "fam2"}
	if !testutil.Equal(tblInfo.Families, wantFams) {
		t.Errorf("Column family mismatch, got %v, want %v", tblInfo.Families, wantFams)
	}

	// Populate mytable and drop row ranges
	if err = adminClient.CreateColumnFamily(ctx, myTableName, "cf"); err != nil {
		t.Fatalf("Creating column family: %v", err)
	}

	client, err := testEnv.NewClient()
	if err != nil {
		t.Fatalf("NewClient: %v", err)
	}
	defer client.Close()

	tbl := client.Open(myTableName)

	prefixes := []string{"a", "b", "c"}
	for _, prefix := range prefixes {
		for i := 0; i < 5; i++ {
			mut := NewMutation()
			mut.Set("cf", "col", 1000, []byte("1"))
			if err := tbl.Apply(ctx, fmt.Sprintf("%v-%v", prefix, i), mut); err != nil {
				t.Fatalf("Mutating row: %v", err)
			}
		}
	}

	if err = adminClient.DropRowRange(ctx, myTableName, "a"); err != nil {
		t.Errorf("DropRowRange a: %v", err)
	}
	if err = adminClient.DropRowRange(ctx, myTableName, "c"); err != nil {
		t.Errorf("DropRowRange c: %v", err)
	}
	if err = adminClient.DropRowRange(ctx, myTableName, "x"); err != nil {
		t.Errorf("DropRowRange x: %v", err)
	}

	var gotRowCount int
	must(tbl.ReadRows(ctx, RowRange{}, func(row Row) bool {
		gotRowCount++
		if !strings.HasPrefix(row.Key(), "b") {
			t.Errorf("Invalid row after dropping range: %v", row)
		}
		return true
	}))
	if gotRowCount != 5 {
		t.Errorf("Invalid row count after dropping range: got %v, want %v", gotRowCount, 5)
	}

	if err = adminClient.DropAllRows(ctx, myTableName); err != nil {
		t.Errorf("DropAllRows mytable: %v", err)
	}

	gotRowCount = 0
	must(tbl.ReadRows(ctx, RowRange{}, func(row Row) bool {
		gotRowCount++
		return true
	}))
	if gotRowCount != 0 {
		t.Errorf("Invalid row count after truncating table: got %v, want %v", gotRowCount, 0)
	}

	// Validate Encryption Info configured to default. (not supported by emulator)
	if testEnv.Config().UseProd {
		encryptionInfo, err := adminClient.EncryptionInfo(ctx, myTableName)
		if err != nil {
			t.Fatalf("EncryptionInfo: %v", err)
		}
		if got, want := len(encryptionInfo), 1; !cmp.Equal(got, want) {
			t.Fatalf("Number of Clusters with Encryption Info: %v, want: %v", got, want)
		}

		clusterEncryptionInfo := encryptionInfo[testEnv.Config().Cluster][0]
		if clusterEncryptionInfo.KMSKeyVersion != "" {
			t.Errorf("Encryption Info mismatch, got %v, want %v", clusterEncryptionInfo.KMSKeyVersion, 0)
		}
		if clusterEncryptionInfo.Type != GoogleDefaultEncryption {
			t.Errorf("Encryption Info mismatch, got %v, want %v", clusterEncryptionInfo.Type, GoogleDefaultEncryption)
		}
	}

}

func TestIntegration_TableIam(t *testing.T) {
	testEnv, err := NewIntegrationEnv()
	if err != nil {
		t.Fatalf("IntegrationEnv: %v", err)
	}
	defer testEnv.Close()

	if !testEnv.Config().UseProd {
		t.Skip("emulator doesn't support IAM Policy creation")
	}

	timeout := 5 * time.Minute
	ctx, _ := context.WithTimeout(context.Background(), timeout)

	adminClient, err := testEnv.NewAdminClient()
	if err != nil {
		t.Fatalf("NewAdminClient: %v", err)
	}
	defer adminClient.Close()

	defer deleteTable(ctx, t, adminClient, myTableName)
	if err := adminClient.CreateTable(ctx, myTableName); err != nil {
		t.Fatalf("Creating table: %v", err)
	}

	// Verify that the IAM Controls work for Tables.
	iamHandle := adminClient.TableIAM(myTableName)
	p, err := iamHandle.Policy(ctx)
	if err != nil {
		t.Fatalf("Iam GetPolicy mytable: %v", err)
	}
	if err = iamHandle.SetPolicy(ctx, p); err != nil {
		t.Errorf("Iam SetPolicy mytable: %v", err)
	}
	if _, err = iamHandle.TestPermissions(ctx, []string{"bigtable.tables.get"}); err != nil {
		t.Errorf("Iam TestPermissions mytable: %v", err)
	}
}

func TestIntegration_BackupIAM(t *testing.T) {
	testEnv, err := NewIntegrationEnv()
	if err != nil {
		t.Fatalf("IntegrationEnv: %v", err)
	}
	defer testEnv.Close()

	if !testEnv.Config().UseProd {
		t.Skip("emulator doesn't support IAM Policy creation")
	}
	timeout := 5 * time.Minute
	ctx, _ := context.WithTimeout(context.Background(), timeout)

	adminClient, err := testEnv.NewAdminClient()
	if err != nil {
		t.Fatalf("NewAdminClient: %v", err)
	}
	defer adminClient.Close()

	table := testEnv.Config().Table
	cluster := testEnv.Config().Cluster

	defer deleteTable(ctx, t, adminClient, table)
	if err := adminClient.CreateTable(ctx, table); err != nil {
		t.Fatalf("Creating table: %v", err)
	}
	// Create backup.
	backup := "backup"
	defer adminClient.DeleteBackup(ctx, cluster, backup)
	if err = adminClient.CreateBackup(ctx, table, cluster, backup, time.Now().Add(8*time.Hour)); err != nil {
		t.Fatalf("Creating backup: %v", err)
	}
	iamHandle := adminClient.BackupIAM(cluster, backup)
	// Get backup policy.
	p, err := iamHandle.Policy(ctx)
	if err != nil {
		t.Errorf("iamHandle.Policy: %v", err)
	}
	// The resource is new, so the policy should be empty.
	if got := p.Roles(); len(got) > 0 {
		t.Errorf("got roles %v, want none", got)
	}
	// Set backup policy.
	member := "domain:google.com"
	// Add a member, set the policy, then check that the member is present.
	p.Add(member, iam.Viewer)
	if err = iamHandle.SetPolicy(ctx, p); err != nil {
		t.Errorf("iamHandle.SetPolicy: %v", err)
	}
	p, err = iamHandle.Policy(ctx)
	if err != nil {
		t.Errorf("iamHandle.Policy: %v", err)
	}
	if got, want := p.Members(iam.Viewer), []string{member}; !testutil.Equal(got, want) {
		t.Errorf("iamHandle.Policy: got %v, want %v", got, want)
	}
	// Test backup permissions.
	permissions := []string{"bigtable.backups.get", "bigtable.backups.update"}
	_, err = iamHandle.TestPermissions(ctx, permissions)
	if err != nil {
		t.Errorf("iamHandle.TestPermissions: %v", err)
	}
}

func TestIntegration_AdminCreateInstance(t *testing.T) {
	if instanceToCreate == "" {
		t.Skip("instanceToCreate not set, skipping instance creation testing")
	}

	testEnv, err := NewIntegrationEnv()
	if err != nil {
		t.Fatalf("IntegrationEnv: %v", err)
	}
	defer testEnv.Close()

	if !testEnv.Config().UseProd {
		t.Skip("emulator doesn't support instance creation")
	}

	timeout := 5 * time.Minute
	ctx, _ := context.WithTimeout(context.Background(), timeout)

	iAdminClient, err := testEnv.NewInstanceAdminClient()
	if err != nil {
		t.Fatalf("NewInstanceAdminClient: %v", err)
	}
	defer iAdminClient.Close()

	clusterID := instanceToCreate + "-cluster"

	// Create a development instance
	conf := &InstanceConf{
		InstanceId:   instanceToCreate,
		ClusterId:    clusterID,
		DisplayName:  "test instance",
		Zone:         instanceToCreateZone,
		InstanceType: DEVELOPMENT,
		Labels:       map[string]string{"test-label-key": "test-label-value"},
	}
	if err := iAdminClient.CreateInstance(ctx, conf); err != nil {
		t.Fatalf("CreateInstance: %v", err)
	}

	defer iAdminClient.DeleteInstance(ctx, instanceToCreate)

	iInfo, err := iAdminClient.InstanceInfo(ctx, instanceToCreate)
	if err != nil {
		t.Fatalf("InstanceInfo: %v", err)
	}

	// Basic return values are tested elsewhere, check instance type
	if iInfo.InstanceType != DEVELOPMENT {
		t.Fatalf("Instance is not DEVELOPMENT: %v", iInfo.InstanceType)
	}
	if got, want := iInfo.Labels, conf.Labels; !cmp.Equal(got, want) {
		t.Fatalf("Labels: %v, want: %v", got, want)
	}

	// Update everything we can about the instance in one call.
	confWithClusters := &InstanceWithClustersConfig{
		InstanceID:   instanceToCreate,
		DisplayName:  "new display name",
		InstanceType: PRODUCTION,
		Labels:       map[string]string{"new-label-key": "new-label-value"},
		Clusters: []ClusterConfig{
			{ClusterID: clusterID, NumNodes: 5},
		},
	}

	if err = iAdminClient.UpdateInstanceWithClusters(ctx, confWithClusters); err != nil {
		t.Fatalf("UpdateInstanceWithClusters: %v", err)
	}

	iInfo, err = iAdminClient.InstanceInfo(ctx, instanceToCreate)
	if err != nil {
		t.Fatalf("InstanceInfo: %v", err)
	}

	if iInfo.InstanceType != PRODUCTION {
		t.Fatalf("Instance type is not PRODUCTION: %v", iInfo.InstanceType)
	}
	if got, want := iInfo.Labels, confWithClusters.Labels; !cmp.Equal(got, want) {
		t.Fatalf("Labels: %v, want: %v", got, want)
	}
	if got, want := iInfo.DisplayName, confWithClusters.DisplayName; got != want {
		t.Fatalf("Display name: %q, want: %q", got, want)
	}

	cInfo, err := iAdminClient.GetCluster(ctx, instanceToCreate, clusterID)
	if err != nil {
		t.Fatalf("GetCluster: %v", err)
	}

	if cInfo.ServeNodes != 5 {
		t.Fatalf("NumNodes: %v, want: %v", cInfo.ServeNodes, 5)
	}

	if cInfo.KMSKeyName != "" {
		t.Fatalf("KMSKeyName: %v, want: %v", cInfo.KMSKeyName, "")
	}
}

<<<<<<< HEAD
=======
func TestIntegration_AdminEncryptionInfo(t *testing.T) {
	t.Skip("https://github.com/googleapis/google-cloud-go/issues/4173")
	if instanceToCreate == "" {
		t.Skip("instanceToCreate not set, skipping instance creation testing")
	}

	testEnv, err := NewIntegrationEnv()
	if err != nil {
		t.Fatalf("IntegrationEnv: %v", err)
	}
	defer testEnv.Close()

	if !testEnv.Config().UseProd {
		t.Skip("emulator doesn't support instance creation")
	}

	// adjust test environment to use our cluster to create
	c := testEnv.Config()
	c.Instance = instanceToCreate
	testEnv, err = NewProdEnv(c)
	if err != nil {
		t.Fatalf("NewProdEnv: %v", err)
	}

	timeout := 5 * time.Minute
	ctx, cancel := context.WithTimeout(context.Background(), timeout)
	defer cancel()

	iAdminClient, err := testEnv.NewInstanceAdminClient()
	if err != nil {
		t.Fatalf("NewInstanceAdminClient: %v", err)
	}
	defer iAdminClient.Close()

	adminClient, err := testEnv.NewAdminClient()
	if err != nil {
		t.Fatalf("NewAdminClient: %v", err)
	}
	defer adminClient.Close()

	table := instanceToCreate + "-table"
	clusterID := instanceToCreate + "-cluster"

	keyRingName := os.Getenv("GCLOUD_TESTS_BIGTABLE_KEYRING")
	if keyRingName == "" {
		// try to fall back on GOLANG keyring
		keyRingName = os.Getenv("GCLOUD_TESTS_GOLANG_KEYRING")
		if keyRingName == "" {
			t.Fatal("GCLOUD_TESTS_BIGTABLE_KEYRING or GCLOUD_TESTS_GOLANG_KEYRING must be set. See CONTRIBUTING.md for details")
		}
	}
	kmsKeyName := keyRingName + "/cryptoKeys/key1"

	conf := &InstanceWithClustersConfig{
		InstanceID:  instanceToCreate,
		DisplayName: "test instance",
		Clusters: []ClusterConfig{
			{
				ClusterID:  clusterID,
				KMSKeyName: kmsKeyName,
				Zone:       instanceToCreateZone,
				NumNodes:   1,
			},
		},
	}
	if err := iAdminClient.CreateInstanceWithClusters(ctx, conf); err != nil {
		t.Fatalf("CreateInstance: %v", err)
	}
	defer iAdminClient.DeleteInstance(ctx, instanceToCreate)

	// Delete the table at the end of the test. Schedule ahead of time
	// in case the client fails
	defer deleteTable(ctx, t, adminClient, table)
	if err := adminClient.CreateTable(ctx, table); err != nil {
		t.Fatalf("Creating table: %v", err)
	}

	encryptionKeyVersion := kmsKeyName + "/cryptoKeyVersions/1"

	// The encryption info can take 30-300s (currently about 120-190s) to
	// become ready.
	for i := 0; i < 30; i++ {
		encryptionInfo, err := adminClient.EncryptionInfo(ctx, table)
		if err != nil {
			t.Fatalf("EncryptionInfo: %v", err)
		}

		kmsKeyVersion := encryptionInfo[clusterID][0].KMSKeyVersion
		if kmsKeyVersion != "" {
			break
		}

		time.Sleep(time.Second * 10)
	}

	// Validate Encryption Info under getTable
	table2, err := adminClient.getTable(ctx, table, btapb.Table_ENCRYPTION_VIEW)
	if err != nil {
		t.Fatalf("Getting Table: %v", err)
	}
	if got, want := len(table2.ClusterStates), 1; !cmp.Equal(got, want) {
		t.Fatalf("Table Cluster States %v, want: %v", got, want)
	}
	clusterState := table2.ClusterStates[clusterID]
	if got, want := len(clusterState.EncryptionInfo), 1; !cmp.Equal(got, want) {
		t.Fatalf("Table Encryption Info Length: %v, want: %v", got, want)
	}
	tableEncInfo := clusterState.EncryptionInfo[0]
	if got, want := int(tableEncInfo.EncryptionStatus.Code), 0; !cmp.Equal(got, want) {
		t.Fatalf("EncryptionStatus: %v, want: %v", got, want)
	}
	// NOTE: this EncryptionType is btapb.EncryptionInfo_EncryptionType
	if got, want := tableEncInfo.EncryptionType, btapb.EncryptionInfo_CUSTOMER_MANAGED_ENCRYPTION; !cmp.Equal(got, want) {
		t.Fatalf("EncryptionType: %v, want: %v", got, want)
	}
	if got, want := tableEncInfo.KmsKeyVersion, encryptionKeyVersion; !cmp.Equal(got, want) {
		t.Fatalf("KMS Key Version: %v, want: %v", got, want)
	}

	// Validate Encyrption Info retrieved via EncryptionInfo
	encryptionInfo, err := adminClient.EncryptionInfo(ctx, table)
	if err != nil {
		t.Fatalf("EncryptionInfo: %v", err)
	}
	if got, want := len(encryptionInfo), 1; !cmp.Equal(got, want) {
		t.Fatalf("Number of Clusters with Encryption Info: %v, want: %v", got, want)
	}
	encryptionInfos := encryptionInfo[clusterID]
	if got, want := len(encryptionInfos), 1; !cmp.Equal(got, want) {
		t.Fatalf("Encryption Info Length: %v, want: %v", got, want)
	}
	if len(encryptionInfos) != 1 {
		t.Fatalf("Expected Single EncryptionInfo")
	}
	v := encryptionInfos[0]
	if got, want := int(v.Status.Code), 0; !cmp.Equal(got, want) {
		t.Fatalf("EncryptionStatus: %v, want: %v", got, want)
	}
	// NOTE: this EncryptionType is EncryptionType
	if got, want := v.Type, CustomerManagedEncryption; !cmp.Equal(got, want) {
		t.Fatalf("EncryptionType: %v, want: %v", got, want)
	}
	if got, want := v.KMSKeyVersion, encryptionKeyVersion; !cmp.Equal(got, want) {
		t.Fatalf("KMS Key Version: %v, want: %v", got, want)
	}

	// Validate CMEK on Cluster Info
	cInfo, err := iAdminClient.GetCluster(ctx, instanceToCreate, clusterID)
	if err != nil {
		t.Fatalf("GetCluster: %v", err)
	}

	if got, want := cInfo.KMSKeyName, kmsKeyName; !cmp.Equal(got, want) {
		t.Fatalf("KMSKeyName: %v, want: %v", got, want)
	}

	// Create a backup with CMEK enabled, verify backup encryption info
	backupName := "backupCMEK"
	defer adminClient.DeleteBackup(ctx, clusterID, backupName)
	if err = adminClient.CreateBackup(ctx, table, clusterID, backupName, time.Now().Add(8*time.Hour)); err != nil {
		t.Fatalf("Creating backup: %v", err)
	}
	backup, err := adminClient.BackupInfo(ctx, clusterID, backupName)
	if err != nil {
		t.Fatalf("BackupInfo: %v", backup)
	}

	if got, want := backup.EncryptionInfo.Type, CustomerManagedEncryption; !cmp.Equal(got, want) {
		t.Fatalf("Backup Encryption EncryptionType: %v, want: %v", got, want)
	}
	if got, want := backup.EncryptionInfo.KMSKeyVersion, encryptionKeyVersion; !cmp.Equal(got, want) {
		t.Fatalf("Backup Encryption KMSKeyVersion: %v, want: %v", got, want)
	}
	if got, want := int(backup.EncryptionInfo.Status.Code), 2; !cmp.Equal(got, want) {
		t.Fatalf("Backup EncryptionStatus: %v, want: %v", got, want)
	}
}

>>>>>>> e55a0166
func TestIntegration_AdminUpdateInstanceLabels(t *testing.T) {
	// Check the environments
	if instanceToCreate == "" {
		t.Skip("instanceToCreate not set, skipping instance creation testing")
	}
	testEnv, err := NewIntegrationEnv()
	if err != nil {
		t.Fatalf("IntegrationEnv: %v", err)
	}
	defer testEnv.Close()
	if !testEnv.Config().UseProd {
		t.Skip("emulator doesn't support instance creation")
	}

	// Create an instance admin client
	timeout := 5 * time.Minute
	ctx, _ := context.WithTimeout(context.Background(), timeout)
	iAdminClient, err := testEnv.NewInstanceAdminClient()
	if err != nil {
		t.Fatalf("NewInstanceAdminClient: %v", err)
	}
	defer iAdminClient.Close()

	// Create a test instance
	conf := &InstanceConf{
		InstanceId:   instanceToCreate,
		ClusterId:    instanceToCreate + "-cluster",
		DisplayName:  "test instance",
		InstanceType: DEVELOPMENT,
		Zone:         instanceToCreateZone,
	}
	if err := iAdminClient.CreateInstance(ctx, conf); err != nil {
		t.Fatalf("CreateInstance: %v", err)
	}
	defer iAdminClient.DeleteInstance(ctx, instanceToCreate)

	// Check the created test instances
	iInfo, err := iAdminClient.InstanceInfo(ctx, instanceToCreate)
	if err != nil {
		t.Fatalf("InstanceInfo: %v", err)
	}
	if got, want := iInfo.Labels, conf.Labels; !cmp.Equal(got, want) {
		t.Fatalf("Labels: %v, want: %v", got, want)
	}

	// Test patterns to update instance labels
	tests := []struct {
		name string
		in   map[string]string
		out  map[string]string
	}{
		{
			name: "update labels",
			in:   map[string]string{"test-label-key": "test-label-value"},
			out:  map[string]string{"test-label-key": "test-label-value"},
		},
		{
			name: "update multiple labels",
			in:   map[string]string{"update-label-key-a": "update-label-value-a", "update-label-key-b": "update-label-value-b"},
			out:  map[string]string{"update-label-key-a": "update-label-value-a", "update-label-key-b": "update-label-value-b"},
		},
		{
			name: "not update existing labels",
			in:   nil, // nil map
			out:  map[string]string{"update-label-key-a": "update-label-value-a", "update-label-key-b": "update-label-value-b"},
		},
		{
			name: "delete labels",
			in:   map[string]string{}, // empty map
			out:  nil,
		},
	}
	for _, tt := range tests {
		t.Run(tt.name, func(t *testing.T) {
			confWithClusters := &InstanceWithClustersConfig{
				InstanceID: instanceToCreate,
				Labels:     tt.in,
			}
			if err := iAdminClient.UpdateInstanceWithClusters(ctx, confWithClusters); err != nil {
				t.Fatalf("UpdateInstanceWithClusters: %v", err)
			}
			iInfo, err := iAdminClient.InstanceInfo(ctx, instanceToCreate)
			if err != nil {
				t.Fatalf("InstanceInfo: %v", err)
			}
			if got, want := iInfo.Labels, tt.out; !cmp.Equal(got, want) {
				t.Fatalf("Labels: %v, want: %v", got, want)
			}
		})
	}
}

func TestIntegration_AdminUpdateInstanceAndSyncClusters(t *testing.T) {
	if instanceToCreate == "" {
		t.Skip("instanceToCreate not set, skipping instance update testing")
	}

	testEnv, err := NewIntegrationEnv()
	if err != nil {
		t.Fatalf("IntegrationEnv: %v", err)
	}
	defer testEnv.Close()

	if !testEnv.Config().UseProd {
		t.Skip("emulator doesn't support instance creation")
	}

	timeout := 5 * time.Minute
	ctx, _ := context.WithTimeout(context.Background(), timeout)

	iAdminClient, err := testEnv.NewInstanceAdminClient()
	if err != nil {
		t.Fatalf("NewInstanceAdminClient: %v", err)
	}
	defer iAdminClient.Close()

	clusterID := instanceToCreate + "-cluster"

	// Create a development instance
	conf := &InstanceConf{
		InstanceId:   instanceToCreate,
		ClusterId:    clusterID,
		DisplayName:  "test instance",
		Zone:         instanceToCreateZone,
		InstanceType: DEVELOPMENT,
		Labels:       map[string]string{"test-label-key": "test-label-value"},
	}
	if err := iAdminClient.CreateInstance(ctx, conf); err != nil {
		t.Fatalf("CreateInstance: %v", err)
	}
	defer iAdminClient.DeleteInstance(ctx, instanceToCreate)

	iInfo, err := iAdminClient.InstanceInfo(ctx, instanceToCreate)
	if err != nil {
		t.Fatalf("InstanceInfo: %v", err)
	}

	// Basic return values are tested elsewhere, check instance type
	if iInfo.InstanceType != DEVELOPMENT {
		t.Fatalf("Instance is not DEVELOPMENT: %v", iInfo.InstanceType)
	}
	if got, want := iInfo.Labels, conf.Labels; !cmp.Equal(got, want) {
		t.Fatalf("Labels: %v, want: %v", got, want)
	}

	// Update everything we can about the instance in one call.
	confWithClusters := &InstanceWithClustersConfig{
		InstanceID:   instanceToCreate,
		DisplayName:  "new display name",
		InstanceType: PRODUCTION,
		Labels:       map[string]string{"new-label-key": "new-label-value"},
		Clusters: []ClusterConfig{
			{ClusterID: clusterID, NumNodes: 5},
		},
	}

	results, err := UpdateInstanceAndSyncClusters(ctx, iAdminClient, confWithClusters)
	if err != nil {
		t.Fatalf("UpdateInstanceAndSyncClusters: %v", err)
	}

	wantResults := UpdateInstanceResults{
		InstanceUpdated: true,
		UpdatedClusters: []string{clusterID},
	}
	if diff := testutil.Diff(*results, wantResults); diff != "" {
		t.Fatalf("UpdateInstanceResults: got - want +\n%s", diff)
	}

	iInfo, err = iAdminClient.InstanceInfo(ctx, instanceToCreate)
	if err != nil {
		t.Fatalf("InstanceInfo: %v", err)
	}

	if iInfo.InstanceType != PRODUCTION {
		t.Fatalf("Instance type is not PRODUCTION: %v", iInfo.InstanceType)
	}
	if got, want := iInfo.Labels, confWithClusters.Labels; !cmp.Equal(got, want) {
		t.Fatalf("Labels: %v, want: %v", got, want)
	}
	if got, want := iInfo.DisplayName, confWithClusters.DisplayName; got != want {
		t.Fatalf("Display name: %q, want: %q", got, want)
	}

	cInfo, err := iAdminClient.GetCluster(ctx, instanceToCreate, clusterID)
	if err != nil {
		t.Fatalf("GetCluster: %v", err)
	}

	if cInfo.ServeNodes != 5 {
		t.Fatalf("NumNodes: %v, want: %v", cInfo.ServeNodes, 5)
	}

	// Now add a second cluster as the only change. The first cluster must also be provided so
	// it is not removed.
	clusterID2 := clusterID + "-2"
	confWithClusters = &InstanceWithClustersConfig{
		InstanceID: instanceToCreate,
		Clusters: []ClusterConfig{
			{ClusterID: clusterID},
			{ClusterID: clusterID2, NumNodes: 3, StorageType: SSD, Zone: instanceToCreateZone2},
		},
	}

	results, err = UpdateInstanceAndSyncClusters(ctx, iAdminClient, confWithClusters)
	if err != nil {
		t.Fatalf("UpdateInstanceAndSyncClusters: %v %v", confWithClusters, err)
	}

	wantResults = UpdateInstanceResults{
		InstanceUpdated: false,
		CreatedClusters: []string{clusterID2},
	}
	if diff := testutil.Diff(*results, wantResults); diff != "" {
		t.Fatalf("UpdateInstanceResults: got - want +\n%s", diff)
	}

	// Now update one cluster and delete the other
	confWithClusters = &InstanceWithClustersConfig{
		InstanceID: instanceToCreate,
		Clusters: []ClusterConfig{
			{ClusterID: clusterID, NumNodes: 4},
		},
	}

	results, err = UpdateInstanceAndSyncClusters(ctx, iAdminClient, confWithClusters)
	if err != nil {
		t.Fatalf("UpdateInstanceAndSyncClusters: %v %v", confWithClusters, err)
	}

	wantResults = UpdateInstanceResults{
		InstanceUpdated: false,
		UpdatedClusters: []string{clusterID},
		DeletedClusters: []string{clusterID2},
	}

	if diff := testutil.Diff(*results, wantResults); diff != "" {
		t.Fatalf("UpdateInstanceResults: got - want +\n%s", diff)
	}

	// Make sure the instance looks as we would expect
	clusters, err := iAdminClient.Clusters(ctx, conf.InstanceId)
	if err != nil {
		t.Fatalf("Clusters: %v", err)
	}

	if len(clusters) != 1 {
		t.Fatalf("Clusters length %v, want: 1", len(clusters))
	}

	wantCluster := &ClusterInfo{
		Name:       clusterID,
		Zone:       instanceToCreateZone,
		ServeNodes: 4,
		State:      "READY",
	}
	if diff := testutil.Diff(clusters[0], wantCluster); diff != "" {
		t.Fatalf("InstanceEquality: got - want +\n%s", diff)
	}
}

// instanceAdminClientMock is used to test FailedLocations field processing.
type instanceAdminClientMock struct {
	Clusters             []*btapb.Cluster
	UnavailableLocations []string
}

func (iacm *instanceAdminClientMock) ListClusters(ctx context.Context, req *btapb.ListClustersRequest, opts ...grpc.CallOption) (*btapb.ListClustersResponse, error) {
	res := btapb.ListClustersResponse{
		Clusters:        iacm.Clusters,
		FailedLocations: iacm.UnavailableLocations,
	}
	return &res, nil
}

func (iacm *instanceAdminClientMock) CreateInstance(ctx context.Context, in *btapb.CreateInstanceRequest, opts ...grpc.CallOption) (*longrunning.Operation, error) {
	return nil, nil
}

func (iacm *instanceAdminClientMock) GetInstance(ctx context.Context, in *btapb.GetInstanceRequest, opts ...grpc.CallOption) (*btapb.Instance, error) {
	return nil, nil
}

func (iacm *instanceAdminClientMock) ListInstances(ctx context.Context, in *btapb.ListInstancesRequest, opts ...grpc.CallOption) (*btapb.ListInstancesResponse, error) {
	return nil, nil
}

func (iacm *instanceAdminClientMock) UpdateInstance(ctx context.Context, in *btapb.Instance, opts ...grpc.CallOption) (*btapb.Instance, error) {
	return nil, nil
}

func (iacm *instanceAdminClientMock) PartialUpdateInstance(ctx context.Context, in *btapb.PartialUpdateInstanceRequest, opts ...grpc.CallOption) (*longrunning.Operation, error) {
	return nil, nil
}

func (iacm *instanceAdminClientMock) DeleteInstance(ctx context.Context, in *btapb.DeleteInstanceRequest, opts ...grpc.CallOption) (*emptypb.Empty, error) {
	return nil, nil
}

func (iacm *instanceAdminClientMock) CreateCluster(ctx context.Context, in *btapb.CreateClusterRequest, opts ...grpc.CallOption) (*longrunning.Operation, error) {
	return nil, nil
}

func (iacm *instanceAdminClientMock) GetCluster(ctx context.Context, in *btapb.GetClusterRequest, opts ...grpc.CallOption) (*btapb.Cluster, error) {
	return nil, nil
}

func (iacm *instanceAdminClientMock) UpdateCluster(ctx context.Context, in *btapb.Cluster, opts ...grpc.CallOption) (*longrunning.Operation, error) {
	return nil, nil
}

func (iacm *instanceAdminClientMock) DeleteCluster(ctx context.Context, in *btapb.DeleteClusterRequest, opts ...grpc.CallOption) (*emptypb.Empty, error) {
	return nil, nil
}

func (iacm *instanceAdminClientMock) CreateAppProfile(ctx context.Context, in *btapb.CreateAppProfileRequest, opts ...grpc.CallOption) (*btapb.AppProfile, error) {
	return nil, nil
}

func (iacm *instanceAdminClientMock) GetAppProfile(ctx context.Context, in *btapb.GetAppProfileRequest, opts ...grpc.CallOption) (*btapb.AppProfile, error) {
	return nil, nil
}

func (iacm *instanceAdminClientMock) ListAppProfiles(ctx context.Context, in *btapb.ListAppProfilesRequest, opts ...grpc.CallOption) (*btapb.ListAppProfilesResponse, error) {
	return nil, nil
}

func (iacm *instanceAdminClientMock) UpdateAppProfile(ctx context.Context, in *btapb.UpdateAppProfileRequest, opts ...grpc.CallOption) (*longrunning.Operation, error) {
	return nil, nil
}

func (iacm *instanceAdminClientMock) DeleteAppProfile(ctx context.Context, in *btapb.DeleteAppProfileRequest, opts ...grpc.CallOption) (*emptypb.Empty, error) {
	return nil, nil
}

func (iacm *instanceAdminClientMock) GetIamPolicy(ctx context.Context, in *v1.GetIamPolicyRequest, opts ...grpc.CallOption) (*v1.Policy, error) {
	return nil, nil
}

func (iacm *instanceAdminClientMock) SetIamPolicy(ctx context.Context, in *v1.SetIamPolicyRequest, opts ...grpc.CallOption) (*v1.Policy, error) {
	return nil, nil
}

func (iacm *instanceAdminClientMock) TestIamPermissions(ctx context.Context, in *v1.TestIamPermissionsRequest, opts ...grpc.CallOption) (*v1.TestIamPermissionsResponse, error) {
	return nil, nil
}

func TestIntegration_InstanceAdminClient_Clusters_WithFailedLocations(t *testing.T) {
	testEnv, err := NewIntegrationEnv()
	if err != nil {
		t.Fatalf("IntegrationEnv: %v", err)
	}
	defer testEnv.Close()

	if !testEnv.Config().UseProd {
		t.Skip("emulator doesn't support snapshots")
	}

	iAdminClient, err := testEnv.NewInstanceAdminClient()
	if err != nil {
		t.Fatalf("NewInstanceAdminClient: %v", err)
	}
	defer iAdminClient.Close()

	cluster1 := btapb.Cluster{Name: "cluster1"}
	failedLoc := "euro1"

	iAdminClient.iClient = &instanceAdminClientMock{
		Clusters:             []*btapb.Cluster{&cluster1},
		UnavailableLocations: []string{failedLoc},
	}

	cis, err := iAdminClient.Clusters(context.Background(), "instance-id")
	convertedErr, ok := err.(ErrPartiallyUnavailable)
	if !ok {
		t.Fatalf("want error ErrPartiallyUnavailable, got other")
	}
	if got, want := len(convertedErr.Locations), 1; got != want {
		t.Fatalf("want %v failed locations, got %v", want, got)
	}
	if got, want := convertedErr.Locations[0], failedLoc; got != want {
		t.Fatalf("want failed location %v, got %v", want, got)
	}
	if got, want := len(cis), 1; got != want {
		t.Fatalf("want %v failed locations, got %v", want, got)
	}
	if got, want := cis[0].Name, cluster1.Name; got != want {
		t.Fatalf("want cluster %v, got %v", want, got)
	}
}

func TestIntegration_Granularity(t *testing.T) {
	testEnv, err := NewIntegrationEnv()
	if err != nil {
		t.Fatalf("IntegrationEnv: %v", err)
	}
	defer testEnv.Close()

	timeout := 2 * time.Second
	if testEnv.Config().UseProd {
		timeout = 5 * time.Minute
	}
	ctx, _ := context.WithTimeout(context.Background(), timeout)

	adminClient, err := testEnv.NewAdminClient()
	if err != nil {
		t.Fatalf("NewAdminClient: %v", err)
	}
	defer adminClient.Close()

	list := func() []string {
		tbls, err := adminClient.Tables(ctx)
		if err != nil {
			t.Fatalf("Fetching list of tables: %v", err)
		}
		sort.Strings(tbls)
		return tbls
	}
	containsAll := func(got, want []string) bool {
		gotSet := make(map[string]bool)

		for _, s := range got {
			gotSet[s] = true
		}
		for _, s := range want {
			if !gotSet[s] {
				return false
			}
		}
		return true
	}

	defer deleteTable(ctx, t, adminClient, myTableName)

	if err := adminClient.CreateTable(ctx, myTableName); err != nil {
		t.Fatalf("Creating table: %v", err)
	}

	tables := list()
	if got, want := tables, []string{myTableName}; !containsAll(got, want) {
		t.Errorf("adminClient.Tables returned %#v, want %#v", got, want)
	}

	// calling ModifyColumnFamilies to check the granularity of table
	prefix := adminClient.instancePrefix()
	req := &btapb.ModifyColumnFamiliesRequest{
		Name: prefix + "/tables/" + myTableName,
		Modifications: []*btapb.ModifyColumnFamiliesRequest_Modification{{
			Id:  "cf",
			Mod: &btapb.ModifyColumnFamiliesRequest_Modification_Create{&btapb.ColumnFamily{}},
		}},
	}
	table, err := adminClient.tClient.ModifyColumnFamilies(ctx, req)
	if err != nil {
		t.Fatalf("Creating column family: %v", err)
	}
	if table.Granularity != btapb.Table_TimestampGranularity(btapb.Table_MILLIS) {
		t.Errorf("ModifyColumnFamilies returned granularity %#v, want %#v", table.Granularity, btapb.Table_TimestampGranularity(btapb.Table_MILLIS))
	}
}

func TestIntegration_InstanceAdminClient_AppProfile(t *testing.T) {
	testEnv, err := NewIntegrationEnv()
	if err != nil {
		t.Fatalf("IntegrationEnv: %v", err)
	}
	defer testEnv.Close()

	timeout := 2 * time.Second
	if testEnv.Config().UseProd {
		timeout = 5 * time.Minute
	}
	ctx, cancel := context.WithTimeout(context.Background(), timeout)
	defer cancel()

	adminClient, err := testEnv.NewAdminClient()
	if err != nil {
		t.Fatalf("NewAdminClient: %v", err)
	}
	defer adminClient.Close()

	iAdminClient, err := testEnv.NewInstanceAdminClient()
	if err != nil {
		t.Fatalf("NewInstanceAdminClient: %v", err)
	}

	if iAdminClient == nil {
		return
	}

	err = iAdminClient.DeleteAppProfile(ctx, adminClient.instance, "app_profile1")

	defer iAdminClient.Close()
	profile := ProfileConf{
		ProfileID:     "app_profile1",
		InstanceID:    adminClient.instance,
		ClusterID:     testEnv.Config().Cluster,
		Description:   "creating new app profile 1",
		RoutingPolicy: SingleClusterRouting,
	}

	createdProfile, err := iAdminClient.CreateAppProfile(ctx, profile)
	if err != nil {
		t.Fatalf("Creating app profile: %v", err)
	}

	gotProfile, err := iAdminClient.GetAppProfile(ctx, adminClient.instance, "app_profile1")
	if err != nil {
		t.Fatalf("Get app profile: %v", err)
	}

	if !proto.Equal(createdProfile, gotProfile) {
		t.Fatalf("created profile: %s, got profile: %s", createdProfile.Name, gotProfile.Name)
	}

	list := func(instanceID string) ([]*btapb.AppProfile, error) {
		profiles := []*btapb.AppProfile(nil)

		it := iAdminClient.ListAppProfiles(ctx, instanceID)
		for {
			s, err := it.Next()
			if err == iterator.Done {
				break
			}
			if err != nil {
				return nil, err
			}
			profiles = append(profiles, s)
		}
		return profiles, err
	}

	profiles, err := list(adminClient.instance)
	if err != nil {
		t.Fatalf("List app profile: %v", err)
	}

	// App Profile list should contain default, app_profile1
	if got, want := len(profiles), 2; got != want {
		t.Fatalf("Initial app profile list len: %d, want: %d", got, want)
	}

	for _, test := range []struct {
		desc   string
		uattrs ProfileAttrsToUpdate
		want   *btapb.AppProfile // nil means error
	}{
		{
			desc:   "empty update",
			uattrs: ProfileAttrsToUpdate{},
			want:   nil,
		},

		{
			desc:   "empty description update",
			uattrs: ProfileAttrsToUpdate{Description: ""},
			want: &btapb.AppProfile{
				Name:          gotProfile.Name,
				Description:   "",
				RoutingPolicy: gotProfile.RoutingPolicy,
				Etag:          gotProfile.Etag,
			},
		},
		{
			desc: "routing update",
			uattrs: ProfileAttrsToUpdate{
				RoutingPolicy: SingleClusterRouting,
				ClusterID:     testEnv.Config().Cluster,
			},
			want: &btapb.AppProfile{
				Name:        gotProfile.Name,
				Description: "",
				Etag:        gotProfile.Etag,
				RoutingPolicy: &btapb.AppProfile_SingleClusterRouting_{
					SingleClusterRouting: &btapb.AppProfile_SingleClusterRouting{
						ClusterId: testEnv.Config().Cluster,
					},
				},
			},
		},
	} {
		err = iAdminClient.UpdateAppProfile(ctx, adminClient.instance, "app_profile1", test.uattrs)
		if err != nil {
			if test.want != nil {
				t.Errorf("%s: %v", test.desc, err)
			}
			continue
		}
		if err == nil && test.want == nil {
			t.Errorf("%s: got nil, want error", test.desc)
			continue
		}

		got, _ := iAdminClient.GetAppProfile(ctx, adminClient.instance, "app_profile1")

		if !proto.Equal(got, test.want) {
			t.Fatalf("%s : got profile : %v, want profile: %v", test.desc, gotProfile, test.want)
		}

	}

	err = iAdminClient.DeleteAppProfile(ctx, adminClient.instance, "app_profile1")
	if err != nil {
		t.Fatalf("Delete app profile: %v", err)
	}
}

func TestIntegration_InstanceUpdate(t *testing.T) {
	testEnv, err := NewIntegrationEnv()
	if err != nil {
		t.Fatalf("IntegrationEnv: %v", err)
	}
	defer testEnv.Close()

	timeout := 2 * time.Second
	if testEnv.Config().UseProd {
		timeout = 5 * time.Minute
	}
	ctx, cancel := context.WithTimeout(context.Background(), timeout)
	defer cancel()

	adminClient, err := testEnv.NewAdminClient()
	if err != nil {
		t.Fatalf("NewAdminClient: %v", err)
	}

	defer adminClient.Close()

	iAdminClient, err := testEnv.NewInstanceAdminClient()
	if err != nil {
		t.Fatalf("NewInstanceAdminClient: %v", err)
	}

	if iAdminClient == nil {
		return
	}

	defer iAdminClient.Close()

	iInfo, err := iAdminClient.InstanceInfo(ctx, adminClient.instance)
	if err != nil {
		t.Errorf("InstanceInfo: %v", err)
	}
	if iInfo.Name != adminClient.instance {
		t.Errorf("InstanceInfo returned name %#v, want %#v", iInfo.Name, adminClient.instance)
	}

	if iInfo.DisplayName != adminClient.instance {
		t.Errorf("InstanceInfo returned name %#v, want %#v", iInfo.DisplayName, adminClient.instance)
	}

	const numNodes = 4
	// update cluster nodes
	if err := iAdminClient.UpdateCluster(ctx, adminClient.instance, testEnv.Config().Cluster, int32(numNodes)); err != nil {
		t.Errorf("UpdateCluster: %v", err)
	}

	// get cluster after updating
	cis, err := iAdminClient.GetCluster(ctx, adminClient.instance, testEnv.Config().Cluster)
	if err != nil {
		t.Errorf("GetCluster %v", err)
	}
	if cis.ServeNodes != int(numNodes) {
		t.Errorf("ServeNodes returned %d, want %d", cis.ServeNodes, int(numNodes))
	}
}

func TestIntegration_AdminBackup(t *testing.T) {
	testEnv, err := NewIntegrationEnv()
	if err != nil {
		t.Fatalf("IntegrationEnv: %v", err)
	}
	defer testEnv.Close()

	if !testEnv.Config().UseProd {
		t.Skip("emulator doesn't support backups")
	}

	timeout := 5 * time.Minute
	ctx, _ := context.WithTimeout(context.Background(), timeout)

	adminClient, err := testEnv.NewAdminClient()
	if err != nil {
		t.Fatalf("NewAdminClient: %v", err)
	}
	defer adminClient.Close()

	tblConf := TableConf{
		TableID: testEnv.Config().Table,
		Families: map[string]GCPolicy{
			"fam1": MaxVersionsPolicy(1),
			"fam2": MaxVersionsPolicy(2),
		},
	}
	if err := adminClient.CreateTableFromConf(ctx, &tblConf); err != nil {
		t.Fatalf("Creating table from TableConf: %v", err)
	}
	// Delete the table at the end of the test. Schedule ahead of time
	// in case the client fails
	defer deleteTable(ctx, t, adminClient, tblConf.TableID)

	sourceInstance := testEnv.Config().Instance
	sourceCluster := testEnv.Config().Cluster

	iAdminClient, err := testEnv.NewInstanceAdminClient()
	if err != nil {
		t.Fatalf("NewInstanceAdminClient: %v", err)
	}
	defer iAdminClient.Close()
	diffInstance := testEnv.Config().Instance + "-d"
	diffCluster := sourceCluster + "-d"
	conf := &InstanceConf{
		InstanceId:   diffInstance,
		ClusterId:    diffCluster,
		DisplayName:  "different test sourceInstance",
		Zone:         instanceToCreateZone2,
		InstanceType: DEVELOPMENT,
		Labels:       map[string]string{"test-label-key": "test-label-value"},
	}
	defer iAdminClient.DeleteInstance(ctx, diffInstance)
	// Create different instance to restore table.
	if err := iAdminClient.CreateInstance(ctx, conf); err != nil {
		t.Errorf("CreateInstance: %v", err)
	}

	list := func(cluster string) ([]*BackupInfo, error) {
		infos := []*BackupInfo(nil)

		it := adminClient.Backups(ctx, cluster)
		for {
			s, err := it.Next()
			if err == iterator.Done {
				break
			}
			if err != nil {
				return nil, err
			}
			infos = append(infos, s)
		}
		return infos, err
	}

	// Precondition: no backups
	backups, err := list(sourceCluster)
	if err != nil {
		t.Fatalf("Initial backup list: %v", err)
	}
	if got, want := len(backups), 0; got != want {
		t.Fatalf("Initial backup list len: %d, want: %d", got, want)
	}

	// Create backup
	backupName := "mybackup"
	defer adminClient.DeleteBackup(ctx, sourceCluster, "mybackup")

	if err = adminClient.CreateBackup(ctx, tblConf.TableID, sourceCluster, backupName, time.Now().Add(8*time.Hour)); err != nil {
		t.Fatalf("Creating backup: %v", err)
	}

	// List backup
	backups, err = list(sourceCluster)
	if err != nil {
		t.Fatalf("Listing backups: %v", err)
	}
	if got, want := len(backups), 1; got != want {
		t.Fatalf("Listing backup count: %d, want: %d", got, want)
	}
	if got, want := backups[0].Name, backupName; got != want {
		t.Errorf("Backup name: %s, want: %s", got, want)
	}
	if got, want := backups[0].SourceTable, tblConf.TableID; got != want {
		t.Errorf("Backup SourceTable: %s, want: %s", got, want)
	}
	if got, want := backups[0].ExpireTime, backups[0].StartTime.Add(8*time.Hour); math.Abs(got.Sub(want).Minutes()) > 1 {
		t.Errorf("Backup ExpireTime: %s, want: %s", got, want)
	}

	// Get backup
	backup, err := adminClient.BackupInfo(ctx, sourceCluster, backupName)
	if err != nil {
		t.Fatalf("BackupInfo: %v", backup)
	}
	if got, want := *backup, *backups[0]; cmp.Equal(got, &want) {
		t.Errorf("BackupInfo: %v, want: %v", got, want)
	}

	// Update backup
	newExpireTime := time.Now().Add(10 * time.Hour)
	err = adminClient.UpdateBackup(ctx, sourceCluster, backupName, newExpireTime)
	if err != nil {
		t.Fatalf("UpdateBackup failed: %v", err)
	}

	// Check that updated backup has the correct expire time
	updatedBackup, err := adminClient.BackupInfo(ctx, sourceCluster, backupName)
	if err != nil {
		t.Fatalf("BackupInfo: %v", err)
	}
	backup.ExpireTime = newExpireTime
	// Server clock and local clock may not be perfectly sync'ed.
	if got, want := *updatedBackup, *backup; got.ExpireTime.Sub(want.ExpireTime) > time.Minute {
		t.Errorf("BackupInfo: %v, want: %v", got, want)
	}

	// Restore backup
	restoredTable := tblConf.TableID + "-restored"
	defer deleteTable(ctx, t, adminClient, restoredTable)
	if err = adminClient.RestoreTable(ctx, restoredTable, sourceCluster, backupName); err != nil {
		t.Fatalf("RestoreTable: %v", err)
	}
	if _, err := adminClient.TableInfo(ctx, restoredTable); err != nil {
		t.Fatalf("Restored TableInfo: %v", err)
	}
	// Restore backup to different instance
	restoreTableName := tblConf.TableID + "-diff-restored"
	diffConf := IntegrationTestConfig{
		Project:  testEnv.Config().Project,
		Instance: diffInstance,
		Cluster:  diffCluster,
		Table:    restoreTableName,
	}
	env := &ProdEnv{
		config: diffConf,
	}
	dAdminClient, err := env.NewAdminClient()
	if err != nil {
		t.Errorf("NewAdminClient: %v", err)
	}
	defer dAdminClient.Close()

	defer deleteTable(ctx, t, dAdminClient, restoreTableName)
	if err = dAdminClient.RestoreTableFrom(ctx, sourceInstance, restoreTableName, sourceCluster, "mybackup"); err != nil {
		t.Fatalf("RestoreTableFrom: %v", err)
	}
	tblInfo, err := dAdminClient.TableInfo(ctx, restoreTableName)
	if err != nil {
		t.Fatalf("Restored to different sourceInstance failed, TableInfo: %v", err)
	}
	families := tblInfo.Families
	sort.Strings(tblInfo.Families)
	wantFams := []string{"fam1", "fam2"}
	if !testutil.Equal(families, wantFams) {
		t.Errorf("Column family mismatch, got %v, want %v", tblInfo.Families, wantFams)
	}

	// Delete backup
	if err = adminClient.DeleteBackup(ctx, sourceCluster, backupName); err != nil {
		t.Fatalf("DeleteBackup: %v", err)
	}
	backups, err = list(sourceCluster)
	if err != nil {
		t.Fatalf("List after Delete: %v", err)
	}
	if got, want := len(backups), 0; got != want {
		t.Errorf("List after delete len: %d, want: %d", got, want)
	}
}

// TestIntegration_DirectPathFallback tests the CFE fallback when the directpath net is blackholed.
func TestIntegration_DirectPathFallback(t *testing.T) {
	ctx := context.Background()
	testEnv, _, _, table, _, cleanup, err := setupIntegration(ctx, t)
	if err != nil {
		t.Fatal(err)
	}
	defer cleanup()

	if !testEnv.Config().AttemptDirectPath {
		t.Skip()
	}

	if len(blackholeDpv6Cmd) == 0 {
		t.Fatal("-it.blackhole-dpv6-cmd unset")
	}
	if len(blackholeDpv4Cmd) == 0 {
		t.Fatal("-it.blackhole-dpv4-cmd unset")
	}
	if len(allowDpv6Cmd) == 0 {
		t.Fatal("-it.allowdpv6-cmd unset")
	}
	if len(allowDpv4Cmd) == 0 {
		t.Fatal("-it.allowdpv4-cmd unset")
	}

	if err := populatePresidentsGraph(table); err != nil {
		t.Fatal(err)
	}

	// Precondition: wait for DirectPath to connect.
	dpEnabled := examineTraffic(ctx, testEnv, table, false)
	if !dpEnabled {
		t.Fatalf("Failed to observe RPCs over DirectPath")
	}

	// Enable the blackhole, which will prevent communication with grpclb and thus DirectPath.
	blackholeDirectPath(testEnv, t)
	dpDisabled := examineTraffic(ctx, testEnv, table, true)
	if !dpDisabled {
		t.Fatalf("Failed to fallback to CFE after blackhole DirectPath")
	}

	// Disable the blackhole, and client should use DirectPath again.
	allowDirectPath(testEnv, t)
	dpEnabled = examineTraffic(ctx, testEnv, table, false)
	if !dpEnabled {
		t.Fatalf("Failed to fallback to CFE after blackhole DirectPath")
	}
}

// examineTraffic returns whether RPCs use DirectPath (blackholeDP = false) or CFE (blackholeDP = true).
func examineTraffic(ctx context.Context, testEnv IntegrationEnv, table *Table, blackholeDP bool) bool {
	numCount := 0
	const (
		numRPCsToSend  = 20
		minCompleteRPC = 40
	)

	start := time.Now()
	for time.Since(start) < 2*time.Minute {
		for i := 0; i < numRPCsToSend; i++ {
			_, _ = table.ReadRow(ctx, "j§adams")
			if _, useDP := isDirectPathRemoteAddress(testEnv); useDP != blackholeDP {
				numCount++
				if numCount >= minCompleteRPC {
					return true
				}
			}
			time.Sleep(100 * time.Millisecond)
		}
	}
	return false
}

func setupIntegration(ctx context.Context, t *testing.T) (_ IntegrationEnv, _ *Client, _ *AdminClient, table *Table, tableName string, cleanup func(), _ error) {
	testEnv, err := NewIntegrationEnv()
	if err != nil {
		return nil, nil, nil, nil, "", nil, err
	}

	var timeout time.Duration
	if testEnv.Config().UseProd {
		timeout = 10 * time.Minute
		t.Logf("Running test against production")
	} else {
		timeout = 5 * time.Minute
		t.Logf("bttest.Server running on %s", testEnv.Config().AdminEndpoint)
	}
	ctx, cancel := context.WithTimeout(ctx, timeout)

	client, err := testEnv.NewClient()
	if err != nil {
		return nil, nil, nil, nil, "", nil, err
	}

	adminClient, err := testEnv.NewAdminClient()
	if err != nil {
		return nil, nil, nil, nil, "", nil, err
	}

	if testEnv.Config().UseProd {
		// TODO: tables may not be successfully deleted in some cases, and will
		// become obsolete. We may need a way to automatically delete them.
		tableName = tableNameSpace.New()
	} else {
		tableName = testEnv.Config().Table
	}

	if err := adminClient.CreateTable(ctx, tableName); err != nil {
		cancel()
		return nil, nil, nil, nil, "", nil, err
	}
	if err := adminClient.CreateColumnFamily(ctx, tableName, "follows"); err != nil {
		cancel()
		return nil, nil, nil, nil, "", nil, err
	}

	return testEnv, client, adminClient, client.Open(tableName), tableName, func() {
		if err := adminClient.DeleteTable(ctx, tableName); err != nil {
			t.Errorf("DeleteTable got error %v", err)
		}
		cancel()
		client.Close()
		adminClient.Close()
	}, nil
}

func formatReadItem(ri ReadItem) string {
	// Use the column qualifier only to make the test data briefer.
	col := ri.Column[strings.Index(ri.Column, ":")+1:]
	return fmt.Sprintf("%s-%s-%s", ri.Row, col, ri.Value)
}

func fill(b, sub []byte) {
	for len(b) > len(sub) {
		n := copy(b, sub)
		b = b[n:]
	}
}

func clearTimestamps(r Row) {
	for _, ris := range r {
		for i := range ris {
			ris[i].Timestamp = 0
		}
	}
}

func deleteTable(ctx context.Context, t *testing.T, ac *AdminClient, name string) {
	bo := gax.Backoff{
		Initial:    100 * time.Millisecond,
		Max:        2 * time.Second,
		Multiplier: 1.2,
	}
	ctx, _ = context.WithTimeout(ctx, time.Second*30)

	err := internal.Retry(ctx, bo, func() (bool, error) {
		err := ac.DeleteTable(ctx, name)
		if err != nil {
			return false, err
		}
		return true, nil
	})
	if err != nil {
		t.Logf("DeleteTable: %v", err)
	}
}

func verifyDirectPathRemoteAddress(testEnv IntegrationEnv, t *testing.T) {
	t.Helper()
	if !testEnv.Config().AttemptDirectPath {
		return
	}
	if remoteIP, res := isDirectPathRemoteAddress(testEnv); !res {
		if testEnv.Config().DirectPathIPV4Only {
			t.Fatalf("Expect to access DirectPath via ipv4 only, but RPC was destined to %s", remoteIP)
		} else {
			t.Fatalf("Expect to access DirectPath via ipv4 or ipv6, but RPC was destined to %s", remoteIP)
		}
	}
}

func isDirectPathRemoteAddress(testEnv IntegrationEnv) (_ string, _ bool) {
	remoteIP := testEnv.Peer().Addr.String()
	// DirectPath ipv4-only can only use ipv4 traffic.
	if testEnv.Config().DirectPathIPV4Only {
		return remoteIP, strings.HasPrefix(remoteIP, directPathIPV4Prefix)
	}
	// DirectPath ipv6 can use either ipv4 or ipv6 traffic.
	return remoteIP, strings.HasPrefix(remoteIP, directPathIPV4Prefix) || strings.HasPrefix(remoteIP, directPathIPV6Prefix)
}

func blackholeDirectPath(testEnv IntegrationEnv, t *testing.T) {
	cmdRes := exec.Command("bash", "-c", blackholeDpv4Cmd)
	out, _ := cmdRes.CombinedOutput()
	t.Logf(string(out))
	if testEnv.Config().DirectPathIPV4Only {
		return
	}
	cmdRes = exec.Command("bash", "-c", blackholeDpv6Cmd)
	out, _ = cmdRes.CombinedOutput()
	t.Logf(string(out))
}

func allowDirectPath(testEnv IntegrationEnv, t *testing.T) {
	cmdRes := exec.Command("bash", "-c", allowDpv4Cmd)
	out, _ := cmdRes.CombinedOutput()
	t.Logf(string(out))
	if testEnv.Config().DirectPathIPV4Only {
		return
	}
	cmdRes = exec.Command("bash", "-c", allowDpv6Cmd)
	out, _ = cmdRes.CombinedOutput()
	t.Logf(string(out))
}<|MERGE_RESOLUTION|>--- conflicted
+++ resolved
@@ -82,19 +82,7 @@
 	return nil
 }
 
-<<<<<<< HEAD
-var (
-	instanceToCreate      string
-	instanceToCreateZone  string
-	instanceToCreateZone2 string
-	blackholeDpv6Cmd      string
-	blackholeDpv4Cmd      string
-	allowDpv6Cmd          string
-	allowDpv4Cmd          string
-)
-=======
 var instanceToCreate string
->>>>>>> e55a0166
 
 func init() {
 	if runCreateInstanceTests {
@@ -1545,8 +1533,6 @@
 	}
 }
 
-<<<<<<< HEAD
-=======
 func TestIntegration_AdminEncryptionInfo(t *testing.T) {
 	t.Skip("https://github.com/googleapis/google-cloud-go/issues/4173")
 	if instanceToCreate == "" {
@@ -1725,7 +1711,6 @@
 	}
 }
 
->>>>>>> e55a0166
 func TestIntegration_AdminUpdateInstanceLabels(t *testing.T) {
 	// Check the environments
 	if instanceToCreate == "" {

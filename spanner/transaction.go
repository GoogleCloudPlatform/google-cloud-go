/*
Copyright 2017 Google LLC

Licensed under the Apache License, Version 2.0 (the "License");
you may not use this file except in compliance with the License.
You may obtain a copy of the License at

    http://www.apache.org/licenses/LICENSE-2.0

Unless required by applicable law or agreed to in writing, software
distributed under the License is distributed on an "AS IS" BASIS,
WITHOUT WARRANTIES OR CONDITIONS OF ANY KIND, either express or implied.
See the License for the specific language governing permissions and
limitations under the License.
*/

package spanner

import (
	"context"
	"sync"
	"sync/atomic"
	"time"

	"cloud.google.com/go/internal/trace"
	vkit "cloud.google.com/go/spanner/apiv1"
	"github.com/golang/protobuf/proto"
	"google.golang.org/api/iterator"
	sppb "google.golang.org/genproto/googleapis/spanner/v1"
	"google.golang.org/grpc/codes"
	"google.golang.org/grpc/status"
)

// transactionID stores a transaction ID which uniquely identifies a transaction
// in Cloud Spanner.
type transactionID []byte

// txReadEnv manages a read-transaction environment consisting of a session
// handle and a transaction selector.
type txReadEnv interface {
	// acquire returns a read-transaction environment that can be used to
	// perform a transactional read.
	acquire(ctx context.Context) (*sessionHandle, *sppb.TransactionSelector, error)
	// sets the transaction's read timestamp
	setTimestamp(time.Time)
	// release should be called at the end of every transactional read to deal
	// with session recycling.
	release(error)
}

// txReadOnly contains methods for doing transactional reads.
type txReadOnly struct {
	// read-transaction environment for performing transactional read
	// operations.
	txReadEnv

	// Atomic. Only needed for DML statements, but used forall.
	sequenceNumber int64

	// replaceSessionFunc is a function that can be called to replace the
	// session that is used by the transaction. This function should only be
	// defined for single-use transactions that can safely be retried on a
	// different session. All other transactions will set this function to nil.
	replaceSessionFunc func(ctx context.Context) error

	// sp is the session pool for allocating a session to execute the read-only
	// transaction. It is set only once during initialization of the
	// txReadOnly.
	sp *sessionPool
	// sh is the sessionHandle allocated from sp.
	sh *sessionHandle

	// qo provides options for executing a sql query.
	qo QueryOptions

	// txOpts provides options for a transaction.
	txOpts TransactionOptions
}

// Internal interface for types that can configure the priority of an RPC.
type requestPrioritizer interface {
	requestPriority() sppb.RequestOptions_Priority
}

// TransactionOptions provides options for a transaction.
type TransactionOptions struct {
	// The transaction tag to use for a read/write transaction.
	// This tag is automatically included with each statement and the commit
	// request of a read/write transaction.
	TransactionTag string

	CommitOptions CommitOptions

	// CommitPriority is the priority to use for the Commit RPC for the
	// transaction.
	CommitPriority sppb.RequestOptions_Priority
}

func (to *TransactionOptions) requestPriority() sppb.RequestOptions_Priority {
	return to.CommitPriority
}

// errSessionClosed returns error for using a recycled/destroyed session
func errSessionClosed(sh *sessionHandle) error {
	return spannerErrorf(codes.FailedPrecondition,
		"session is already recycled / destroyed: session_id = %q, rpc_client = %v", sh.getID(), sh.getClient())
}

// Read returns a RowIterator for reading multiple rows from the database.
func (t *txReadOnly) Read(ctx context.Context, table string, keys KeySet, columns []string) *RowIterator {
	return t.ReadWithOptions(ctx, table, keys, columns, nil)
}

// ReadUsingIndex calls ReadWithOptions with ReadOptions{Index: index}.
func (t *txReadOnly) ReadUsingIndex(ctx context.Context, table, index string, keys KeySet, columns []string) (ri *RowIterator) {
	return t.ReadWithOptions(ctx, table, keys, columns, &ReadOptions{Index: index})
}

// ReadOptions provides options for reading rows from a database.
type ReadOptions struct {
	// The index to use for reading. If non-empty, you can only read columns
	// that are part of the index key, part of the primary key, or stored in the
	// index due to a STORING clause in the index definition.
	Index string

	// The maximum number of rows to read. A limit value less than 1 means no
	// limit.
	Limit int

<<<<<<< HEAD
	// The request tag to use for this read request.
	RequestTag string
=======
	// Priority is the RPC priority to use for the read operation.
	Priority sppb.RequestOptions_Priority
}

func (ro *ReadOptions) requestPriority() sppb.RequestOptions_Priority {
	return ro.Priority
>>>>>>> b32bda9b
}

// ReadWithOptions returns a RowIterator for reading multiple rows from the
// database. Pass a ReadOptions to modify the read operation.
func (t *txReadOnly) ReadWithOptions(ctx context.Context, table string, keys KeySet, columns []string, opts *ReadOptions) (ri *RowIterator) {
	ctx = trace.StartSpan(ctx, "cloud.google.com/go/spanner.Read")
	defer func() { trace.EndSpan(ctx, ri.err) }()
	var (
		sh  *sessionHandle
		ts  *sppb.TransactionSelector
		err error
	)
	kset, err := keys.keySetProto()
	if err != nil {
		return &RowIterator{err: err}
	}
	if sh, ts, err = t.acquire(ctx); err != nil {
		return &RowIterator{err: err}
	}
	// Cloud Spanner will return "Session not found" on bad sessions.
	client := sh.getClient()
	if client == nil {
		// Might happen if transaction is closed in the middle of a API call.
		return &RowIterator{err: errSessionClosed(sh)}
	}
	index := ""
	limit := 0
<<<<<<< HEAD
	requestTag := ""
=======
	var ro *sppb.RequestOptions
>>>>>>> b32bda9b
	if opts != nil {
		index = opts.Index
		if opts.Limit > 0 {
			limit = opts.Limit
		}
<<<<<<< HEAD
		requestTag = opts.RequestTag
=======
		ro = createRequestOptions(opts)
>>>>>>> b32bda9b
	}
	return streamWithReplaceSessionFunc(
		contextWithOutgoingMetadata(ctx, sh.getMetadata()),
		sh.session.logger,
		func(ctx context.Context, resumeToken []byte) (streamingReceiver, error) {
			return client.StreamingRead(ctx,
				&sppb.ReadRequest{
<<<<<<< HEAD
					Session:     t.sh.getID(),
					Transaction: ts,
					Table:       table,
					Index:       index,
					Columns:     columns,
					KeySet:      kset,
					ResumeToken: resumeToken,
					Limit:       int64(limit),
					RequestOptions: &sppb.RequestOptions{
						RequestTag:     requestTag,
						TransactionTag: t.qo.transactionTag,
					},
=======
					Session:        t.sh.getID(),
					Transaction:    ts,
					Table:          table,
					Index:          index,
					Columns:        columns,
					KeySet:         kset,
					ResumeToken:    resumeToken,
					Limit:          int64(limit),
					RequestOptions: ro,
>>>>>>> b32bda9b
				})
		},
		t.replaceSessionFunc,
		t.setTimestamp,
		t.release,
	)
}

// errRowNotFound returns error for not being able to read the row identified by
// key.
func errRowNotFound(table string, key Key) error {
	return spannerErrorf(codes.NotFound, "row not found(Table: %v, PrimaryKey: %v)", table, key)
}

// errRowNotFoundByIndex returns error for not being able to read the row by index.
func errRowNotFoundByIndex(table string, key Key, index string) error {
	return spannerErrorf(codes.NotFound, "row not found(Table: %v, IndexKey: %v, Index: %v)", table, key, index)
}

// errMultipleRowsFound returns error for receiving more than one row when reading a single row using an index.
func errMultipleRowsFound(table string, key Key, index string) error {
	return spannerErrorf(codes.FailedPrecondition, "more than one row found by index(Table: %v, IndexKey: %v, Index: %v)", table, key, index)
}

// ReadRow reads a single row from the database.
//
// If no row is present with the given key, then ReadRow returns an error where
// spanner.ErrCode(err) is codes.NotFound.
func (t *txReadOnly) ReadRow(ctx context.Context, table string, key Key, columns []string) (*Row, error) {
	iter := t.Read(ctx, table, key, columns)
	defer iter.Stop()
	row, err := iter.Next()
	switch err {
	case iterator.Done:
		return nil, errRowNotFound(table, key)
	case nil:
		return row, nil
	default:
		return nil, err
	}
}

// ReadRowUsingIndex reads a single row from the database using an index.
//
// If no row is present with the given index, then ReadRowUsingIndex returns an
// error where spanner.ErrCode(err) is codes.NotFound.
//
// If more than one row received with the given index, then ReadRowUsingIndex
// returns an error where spanner.ErrCode(err) is codes.FailedPrecondition.
func (t *txReadOnly) ReadRowUsingIndex(ctx context.Context, table string, index string, key Key, columns []string) (*Row, error) {
	iter := t.ReadUsingIndex(ctx, table, index, key, columns)
	defer iter.Stop()
	row, err := iter.Next()
	switch err {
	case iterator.Done:
		return nil, errRowNotFoundByIndex(table, key, index)
	case nil:
		// If more than one row found, return an error.
		_, err := iter.Next()
		switch err {
		case iterator.Done:
			return row, nil
		case nil:
			return nil, errMultipleRowsFound(table, key, index)
		default:
			return nil, err
		}
	default:
		return nil, err
	}
}

// QueryOptions provides options for executing a sql query or update statement.
type QueryOptions struct {
<<<<<<< HEAD
	Mode       *sppb.ExecuteSqlRequest_QueryMode
	Options    *sppb.ExecuteSqlRequest_QueryOptions
	RequestTag string
	// transactionTag is unexported as applications should set this on the transaction and
	// the transaction will then set this field for each request during the transaction.
	transactionTag string
=======
	Mode    *sppb.ExecuteSqlRequest_QueryMode
	Options *sppb.ExecuteSqlRequest_QueryOptions

	// Priority is the RPC priority to use for the query/update.
	Priority sppb.RequestOptions_Priority
}

func (qo *QueryOptions) requestPriority() sppb.RequestOptions_Priority {
	return qo.Priority
>>>>>>> b32bda9b
}

// merge combines two QueryOptions that the input parameter will have higher
// order of precedence.
func (qo QueryOptions) merge(opts QueryOptions) QueryOptions {
	merged := QueryOptions{
<<<<<<< HEAD
		Mode:           qo.Mode,
		Options:        &sppb.ExecuteSqlRequest_QueryOptions{},
		RequestTag:     qo.RequestTag,
		transactionTag: qo.transactionTag,
=======
		Mode:     qo.Mode,
		Options:  &sppb.ExecuteSqlRequest_QueryOptions{},
		Priority: qo.Priority,
>>>>>>> b32bda9b
	}
	if opts.Mode != nil {
		merged.Mode = opts.Mode
	}
<<<<<<< HEAD
	if opts.RequestTag != "" {
		merged.RequestTag = opts.RequestTag
	}
	if opts.transactionTag != "" {
		merged.transactionTag = opts.transactionTag
=======
	if opts.Priority != sppb.RequestOptions_PRIORITY_UNSPECIFIED {
		merged.Priority = opts.Priority
>>>>>>> b32bda9b
	}
	proto.Merge(merged.Options, qo.Options)
	proto.Merge(merged.Options, opts.Options)
	return merged
}

<<<<<<< HEAD
func (qo QueryOptions) createRequestOptions() *sppb.RequestOptions {
	return &sppb.RequestOptions{
		RequestTag:     qo.RequestTag,
		TransactionTag: qo.transactionTag,
	}
=======
func createRequestOptions(prioritizer requestPrioritizer) (ro *sppb.RequestOptions) {
	if prioritizer == nil {
		return nil
	}
	if prioritizer.requestPriority() != sppb.RequestOptions_PRIORITY_UNSPECIFIED {
		ro = &sppb.RequestOptions{Priority: prioritizer.requestPriority()}
	}
	return ro
>>>>>>> b32bda9b
}

// Query executes a query against the database. It returns a RowIterator for
// retrieving the resulting rows.
//
// Query returns only row data, without a query plan or execution statistics.
// Use QueryWithStats to get rows along with the plan and statistics. Use
// AnalyzeQuery to get just the plan.
func (t *txReadOnly) Query(ctx context.Context, statement Statement) *RowIterator {
	mode := sppb.ExecuteSqlRequest_NORMAL
	return t.query(ctx, statement, QueryOptions{
		Mode:    &mode,
		Options: t.qo.Options,
	})
}

// QueryWithOptions executes a SQL statment against the database. It returns
// a RowIterator for retrieving the resulting rows. The sql query execution
// will be optimized based on the given query options.
func (t *txReadOnly) QueryWithOptions(ctx context.Context, statement Statement, opts QueryOptions) *RowIterator {
	return t.query(ctx, statement, t.qo.merge(opts))
}

// QueryWithStats executes a SQL statement against the database. It returns
// a RowIterator for retrieving the resulting rows. The RowIterator will also
// be populated with a query plan and execution statistics.
func (t *txReadOnly) QueryWithStats(ctx context.Context, statement Statement) *RowIterator {
	mode := sppb.ExecuteSqlRequest_PROFILE
	return t.query(ctx, statement, QueryOptions{
		Mode:    &mode,
		Options: t.qo.Options,
	})
}

// AnalyzeQuery returns the query plan for statement.
func (t *txReadOnly) AnalyzeQuery(ctx context.Context, statement Statement) (*sppb.QueryPlan, error) {
	mode := sppb.ExecuteSqlRequest_PLAN
	iter := t.query(ctx, statement, QueryOptions{
		Mode:    &mode,
		Options: t.qo.Options,
	})
	defer iter.Stop()
	for {
		_, err := iter.Next()
		if err == iterator.Done {
			break
		}
		if err != nil {
			return nil, err
		}
	}
	if iter.QueryPlan == nil {
		return nil, spannerErrorf(codes.Internal, "query plan unavailable")
	}
	return iter.QueryPlan, nil
}

func (t *txReadOnly) query(ctx context.Context, statement Statement, options QueryOptions) (ri *RowIterator) {
	ctx = trace.StartSpan(ctx, "cloud.google.com/go/spanner.Query")
	defer func() { trace.EndSpan(ctx, ri.err) }()
	req, sh, err := t.prepareExecuteSQL(ctx, statement, options)
	if err != nil {
		return &RowIterator{err: err}
	}
	client := sh.getClient()
	return streamWithReplaceSessionFunc(
		contextWithOutgoingMetadata(ctx, sh.getMetadata()),
		sh.session.logger,
		func(ctx context.Context, resumeToken []byte) (streamingReceiver, error) {
			req.ResumeToken = resumeToken
			req.Session = t.sh.getID()
			return client.ExecuteStreamingSql(ctx, req)
		},
		t.replaceSessionFunc,
		t.setTimestamp,
		t.release)
}

func (t *txReadOnly) prepareExecuteSQL(ctx context.Context, stmt Statement, options QueryOptions) (*sppb.ExecuteSqlRequest, *sessionHandle, error) {
	sh, ts, err := t.acquire(ctx)
	if err != nil {
		return nil, nil, err
	}
	// Cloud Spanner will return "Session not found" on bad sessions.
	sid := sh.getID()
	if sid == "" {
		// Might happen if transaction is closed in the middle of a API call.
		return nil, nil, errSessionClosed(sh)
	}
	params, paramTypes, err := stmt.convertParams()
	if err != nil {
		return nil, nil, err
	}
	mode := sppb.ExecuteSqlRequest_NORMAL
	if options.Mode != nil {
		mode = *options.Mode
	}
	req := &sppb.ExecuteSqlRequest{
		Session:        sid,
		Transaction:    ts,
		Sql:            stmt.SQL,
		QueryMode:      mode,
		Seqno:          atomic.AddInt64(&t.sequenceNumber, 1),
		Params:         params,
		ParamTypes:     paramTypes,
		QueryOptions:   options.Options,
<<<<<<< HEAD
		RequestOptions: options.createRequestOptions(),
=======
		RequestOptions: createRequestOptions(&options),
>>>>>>> b32bda9b
	}
	return req, sh, nil
}

// txState is the status of a transaction.
type txState int

const (
	// transaction is new, waiting to be initialized..
	txNew txState = iota
	// transaction is being initialized.
	txInit
	// transaction is active and can perform read/write.
	txActive
	// transaction is closed, cannot be used anymore.
	txClosed
)

// errRtsUnavailable returns error for read transaction's read timestamp being
// unavailable.
func errRtsUnavailable() error {
	return spannerErrorf(codes.Internal, "read timestamp is unavailable")
}

// errTxClosed returns error for using a closed transaction.
func errTxClosed() error {
	return spannerErrorf(codes.InvalidArgument, "cannot use a closed transaction")
}

// errUnexpectedTxState returns error for transaction enters an unexpected state.
func errUnexpectedTxState(ts txState) error {
	return spannerErrorf(codes.FailedPrecondition, "unexpected transaction state: %v", ts)
}

// ReadOnlyTransaction provides a snapshot transaction with guaranteed
// consistency across reads, but does not allow writes.  Read-only transactions
// can be configured to read at timestamps in the past.
//
// Read-only transactions do not take locks. Instead, they work by choosing a
// Cloud Spanner timestamp, then executing all reads at that timestamp. Since
// they do not acquire locks, they do not block concurrent read-write
// transactions.
//
// Unlike locking read-write transactions, read-only transactions never abort.
// They can fail if the chosen read timestamp is garbage collected; however, the
// default garbage collection policy is generous enough that most applications
// do not need to worry about this in practice. See the documentation of
// TimestampBound for more details.
//
// A ReadOnlyTransaction consumes resources on the server until Close is called.
type ReadOnlyTransaction struct {
	// mu protects concurrent access to the internal states of ReadOnlyTransaction.
	mu sync.Mutex
	// txReadOnly contains methods for performing transactional reads.
	txReadOnly
	// singleUse indicates that the transaction can be used for only one read.
	singleUse bool
	// tx is the transaction ID in Cloud Spanner that uniquely identifies the
	// ReadOnlyTransaction.
	tx transactionID
	// txReadyOrClosed is for broadcasting that transaction ID has been returned
	// by Cloud Spanner or that transaction is closed.
	txReadyOrClosed chan struct{}
	// state is the current transaction status of the ReadOnly transaction.
	state txState
	// rts is the read timestamp returned by transactional reads.
	rts time.Time
	// tb is the read staleness bound specification for transactional reads.
	tb TimestampBound
}

// errTxInitTimeout returns error for timeout in waiting for initialization of
// the transaction.
func errTxInitTimeout() error {
	return spannerErrorf(codes.Canceled, "timeout/context canceled in waiting for transaction's initialization")
}

// getTimestampBound returns the read staleness bound specified for the
// ReadOnlyTransaction.
func (t *ReadOnlyTransaction) getTimestampBound() TimestampBound {
	t.mu.Lock()
	defer t.mu.Unlock()
	return t.tb
}

// begin starts a snapshot read-only Transaction on Cloud Spanner.
func (t *ReadOnlyTransaction) begin(ctx context.Context) error {
	var (
		locked bool
		tx     transactionID
		rts    time.Time
		sh     *sessionHandle
		err    error
		res    *sppb.Transaction
	)
	defer func() {
		if !locked {
			t.mu.Lock()
			// Not necessary, just to make it clear that t.mu is being held when
			// locked == true.
			locked = true
		}
		if t.state != txClosed {
			// Signal other initialization routines.
			close(t.txReadyOrClosed)
			t.txReadyOrClosed = make(chan struct{})
		}
		t.mu.Unlock()
		if err != nil && sh != nil {
			// Got a valid session handle, but failed to initialize transaction=
			// on Cloud Spanner.
			if isSessionNotFoundError(err) {
				sh.destroy()
			}
			// If sh.destroy was already executed, this becomes a noop.
			sh.recycle()
		}
	}()
	// Retry the BeginTransaction call if a 'Session not found' is returned.
	for {
		sh, err = t.sp.take(ctx)
		if err != nil {
			return err
		}
		res, err = sh.getClient().BeginTransaction(contextWithOutgoingMetadata(ctx, sh.getMetadata()), &sppb.BeginTransactionRequest{
			Session: sh.getID(),
			Options: &sppb.TransactionOptions{
				Mode: &sppb.TransactionOptions_ReadOnly_{
					ReadOnly: buildTransactionOptionsReadOnly(t.getTimestampBound(), true),
				},
			},
		})
		if isSessionNotFoundError(err) {
			sh.destroy()
			continue
		} else if err == nil {
			tx = res.Id
			if res.ReadTimestamp != nil {
				rts = time.Unix(res.ReadTimestamp.Seconds, int64(res.ReadTimestamp.Nanos))
			}
		} else {
			err = ToSpannerError(err)
		}
		break
	}
	t.mu.Lock()

	// defer function will be executed with t.mu being held.
	locked = true

	// During the execution of t.begin(), t.Close() was invoked.
	if t.state == txClosed {
		return errSessionClosed(sh)
	}

	// If begin() fails, this allows other queries to take over the
	// initialization.
	t.tx = nil
	if err == nil {
		t.tx = tx
		t.rts = rts
		t.sh = sh
		// State transite to txActive.
		t.state = txActive
	}
	return err
}

// acquire implements txReadEnv.acquire.
func (t *ReadOnlyTransaction) acquire(ctx context.Context) (*sessionHandle, *sppb.TransactionSelector, error) {
	if err := checkNestedTxn(ctx); err != nil {
		return nil, nil, err
	}
	if t.singleUse {
		return t.acquireSingleUse(ctx)
	}
	return t.acquireMultiUse(ctx)
}

func (t *ReadOnlyTransaction) acquireSingleUse(ctx context.Context) (*sessionHandle, *sppb.TransactionSelector, error) {
	t.mu.Lock()
	defer t.mu.Unlock()
	switch t.state {
	case txClosed:
		// A closed single-use transaction can never be reused.
		return nil, nil, errTxClosed()
	case txNew:
		t.state = txClosed
		ts := &sppb.TransactionSelector{
			Selector: &sppb.TransactionSelector_SingleUse{
				SingleUse: &sppb.TransactionOptions{
					Mode: &sppb.TransactionOptions_ReadOnly_{
						ReadOnly: buildTransactionOptionsReadOnly(t.tb, true),
					},
				},
			},
		}
		sh, err := t.sp.take(ctx)
		if err != nil {
			return nil, nil, err
		}

		// Install session handle into t, which can be used for readonly
		// operations later.
		t.sh = sh
		return sh, ts, nil
	}
	us := t.state

	// SingleUse transaction should only be in either txNew state or txClosed
	// state.
	return nil, nil, errUnexpectedTxState(us)
}

func (t *ReadOnlyTransaction) acquireMultiUse(ctx context.Context) (*sessionHandle, *sppb.TransactionSelector, error) {
	for {
		t.mu.Lock()
		switch t.state {
		case txClosed:
			t.mu.Unlock()
			return nil, nil, errTxClosed()
		case txNew:
			// State transit to txInit so that no further TimestampBound change
			// is accepted.
			t.state = txInit
			t.mu.Unlock()
			continue
		case txInit:
			if t.tx != nil {
				// Wait for a transaction ID to become ready.
				txReadyOrClosed := t.txReadyOrClosed
				t.mu.Unlock()
				select {
				case <-txReadyOrClosed:
					// Need to check transaction state again.
					continue
				case <-ctx.Done():
					// The waiting for initialization is timeout, return error
					// directly.
					return nil, nil, errTxInitTimeout()
				}
			}
			// Take the ownership of initializing the transaction.
			t.tx = transactionID{}
			t.mu.Unlock()
			// Begin a read-only transaction.
			//
			// TODO: consider adding a transaction option which allow queries to
			//  initiate transactions by themselves. Note that this option might
			//  not be always good because the ID of the new transaction won't
			//  be ready till the query returns some data or completes.
			if err := t.begin(ctx); err != nil {
				return nil, nil, err
			}

			// If t.begin() succeeded, t.state should have been changed to
			// txActive, so we can just continue here.
			continue
		case txActive:
			sh := t.sh
			ts := &sppb.TransactionSelector{
				Selector: &sppb.TransactionSelector_Id{
					Id: t.tx,
				},
			}
			t.mu.Unlock()
			return sh, ts, nil
		}
		state := t.state
		t.mu.Unlock()
		return nil, nil, errUnexpectedTxState(state)
	}
}

func (t *ReadOnlyTransaction) setTimestamp(ts time.Time) {
	t.mu.Lock()
	defer t.mu.Unlock()
	if t.rts.IsZero() {
		t.rts = ts
	}
}

// release implements txReadEnv.release.
func (t *ReadOnlyTransaction) release(err error) {
	t.mu.Lock()
	sh := t.sh
	t.mu.Unlock()
	if sh != nil { // sh could be nil if t.acquire() fails.
		if isSessionNotFoundError(err) {
			sh.destroy()
		}
		if t.singleUse {
			// If session handle is already destroyed, this becomes a noop.
			sh.recycle()
		}
	}
}

// Close closes a ReadOnlyTransaction, the transaction cannot perform any reads
// after being closed.
func (t *ReadOnlyTransaction) Close() {
	if t.singleUse {
		return
	}
	t.mu.Lock()
	if t.state != txClosed {
		t.state = txClosed
		close(t.txReadyOrClosed)
	}
	sh := t.sh
	t.mu.Unlock()
	if sh == nil {
		return
	}
	// If session handle is already destroyed, this becomes a noop. If there are
	// still active queries and if the recycled session is reused before they
	// complete, Cloud Spanner will cancel them on behalf of the new transaction
	// on the session.
	if sh != nil {
		sh.recycle()
	}
}

// Timestamp returns the timestamp chosen to perform reads and queries in this
// transaction. The value can only be read after some read or query has either
// returned some data or completed without returning any data.
func (t *ReadOnlyTransaction) Timestamp() (time.Time, error) {
	t.mu.Lock()
	defer t.mu.Unlock()
	if t.rts.IsZero() {
		return t.rts, errRtsUnavailable()
	}
	return t.rts, nil
}

// WithTimestampBound specifies the TimestampBound to use for read or query.
// This can only be used before the first read or query is invoked. Note:
// bounded staleness is not available with general ReadOnlyTransactions; use a
// single-use ReadOnlyTransaction instead.
//
// The returned value is the ReadOnlyTransaction so calls can be chained.
func (t *ReadOnlyTransaction) WithTimestampBound(tb TimestampBound) *ReadOnlyTransaction {
	t.mu.Lock()
	defer t.mu.Unlock()
	if t.state == txNew {
		// Only allow to set TimestampBound before the first query.
		t.tb = tb
	}
	return t
}

// ReadWriteTransaction provides a locking read-write transaction.
//
// This type of transaction is the only way to write data into Cloud Spanner;
// (*Client).Apply, (*Client).ApplyAtLeastOnce, (*Client).PartitionedUpdate use
// transactions internally. These transactions rely on pessimistic locking and,
// if necessary, two-phase commit. Locking read-write transactions may abort,
// requiring the application to retry. However, the interface exposed by
// (*Client).ReadWriteTransaction eliminates the need for applications to write
// retry loops explicitly.
//
// Locking transactions may be used to atomically read-modify-write data
// anywhere in a database. This type of transaction is externally consistent.
//
// Clients should attempt to minimize the amount of time a transaction is
// active. Faster transactions commit with higher probability and cause less
// contention. Cloud Spanner attempts to keep read locks active as long as the
// transaction continues to do reads.  Long periods of inactivity at the client
// may cause Cloud Spanner to release a transaction's locks and abort it.
//
// Reads performed within a transaction acquire locks on the data being
// read. Writes can only be done at commit time, after all reads have been
// completed. Conceptually, a read-write transaction consists of zero or more
// reads or SQL queries followed by a commit.
//
// See (*Client).ReadWriteTransaction for an example.
//
// Semantics
//
// Cloud Spanner can commit the transaction if all read locks it acquired are
// still valid at commit time, and it is able to acquire write locks for all
// writes. Cloud Spanner can abort the transaction for any reason. If a commit
// attempt returns ABORTED, Cloud Spanner guarantees that the transaction has
// not modified any user data in Cloud Spanner.
//
// Unless the transaction commits, Cloud Spanner makes no guarantees about how
// long the transaction's locks were held for. It is an error to use Cloud
// Spanner locks for any sort of mutual exclusion other than between Cloud
// Spanner transactions themselves.
//
// Aborted transactions
//
// Application code does not need to retry explicitly; RunInTransaction will
// automatically retry a transaction if an attempt results in an abort. The lock
// priority of a transaction increases after each prior aborted transaction,
// meaning that the next attempt has a slightly better chance of success than
// before.
//
// Under some circumstances (e.g., many transactions attempting to modify the
// same row(s)), a transaction can abort many times in a short period before
// successfully committing. Thus, it is not a good idea to cap the number of
// retries a transaction can attempt; instead, it is better to limit the total
// amount of wall time spent retrying.
//
// Idle transactions
//
// A transaction is considered idle if it has no outstanding reads or SQL
// queries and has not started a read or SQL query within the last 10
// seconds. Idle transactions can be aborted by Cloud Spanner so that they don't
// hold on to locks indefinitely. In that case, the commit will fail with error
// ABORTED.
//
// If this behavior is undesirable, periodically executing a simple SQL query
// in the transaction (e.g., SELECT 1) prevents the transaction from becoming
// idle.
type ReadWriteTransaction struct {
	// txReadOnly contains methods for performing transactional reads.
	txReadOnly
	// tx is the transaction ID in Cloud Spanner that uniquely identifies the
	// ReadWriteTransaction. It is set only once in ReadWriteTransaction.begin()
	// during the initialization of ReadWriteTransaction.
	tx transactionID
	// mu protects concurrent access to the internal states of
	// ReadWriteTransaction.
	mu sync.Mutex
	// state is the current transaction status of the read-write transaction.
	state txState
	// wb is the set of buffered mutations waiting to be committed.
	wb []*Mutation
}

// BufferWrite adds a list of mutations to the set of updates that will be
// applied when the transaction is committed. It does not actually apply the
// write until the transaction is committed, so the operation does not block.
// The effects of the write won't be visible to any reads (including reads done
// in the same transaction) until the transaction commits.
//
// See the example for Client.ReadWriteTransaction.
func (t *ReadWriteTransaction) BufferWrite(ms []*Mutation) error {
	t.mu.Lock()
	defer t.mu.Unlock()
	if t.state == txClosed {
		return errTxClosed()
	}
	if t.state != txActive {
		return errUnexpectedTxState(t.state)
	}
	t.wb = append(t.wb, ms...)
	return nil
}

// Update executes a DML statement against the database. It returns the number
// of affected rows. Update returns an error if the statement is a query.
// However, the query is executed, and any data read will be validated upon
// commit.
func (t *ReadWriteTransaction) Update(ctx context.Context, stmt Statement) (rowCount int64, err error) {
	mode := sppb.ExecuteSqlRequest_NORMAL
	return t.update(ctx, stmt, QueryOptions{
		Mode:           &mode,
		Options:        t.qo.Options,
		transactionTag: t.qo.transactionTag,
	})
}

// UpdateWithOptions executes a DML statement against the database. It returns
// the number of affected rows. The given QueryOptions will be used for the
// execution of this statement.
func (t *ReadWriteTransaction) UpdateWithOptions(ctx context.Context, stmt Statement, opts QueryOptions) (rowCount int64, err error) {
	return t.update(ctx, stmt, t.qo.merge(opts))
}

func (t *ReadWriteTransaction) update(ctx context.Context, stmt Statement, opts QueryOptions) (rowCount int64, err error) {
	ctx = trace.StartSpan(ctx, "cloud.google.com/go/spanner.Update")
	defer func() { trace.EndSpan(ctx, err) }()
	req, sh, err := t.prepareExecuteSQL(ctx, stmt, opts)
	if err != nil {
		return 0, err
	}
	resultSet, err := sh.getClient().ExecuteSql(contextWithOutgoingMetadata(ctx, sh.getMetadata()), req)
	if err != nil {
		return 0, ToSpannerError(err)
	}
	if resultSet.Stats == nil {
		return 0, spannerErrorf(codes.InvalidArgument, "query passed to Update: %q", stmt.SQL)
	}
	return extractRowCount(resultSet.Stats)
}

// BatchUpdate groups one or more DML statements and sends them to Spanner in a
// single RPC. This is an efficient way to execute multiple DML statements.
//
// A slice of counts is returned, where each count represents the number of
// affected rows for the given query at the same index. If an error occurs,
// counts will be returned up to the query that encountered the error.
func (t *ReadWriteTransaction) BatchUpdate(ctx context.Context, stmts []Statement) (_ []int64, err error) {
	return t.BatchUpdateWithOptions(ctx, stmts, QueryOptions{})
}

// BatchUpdateWithOptions groups one or more DML statements and sends them to
// Spanner in a single RPC. This is an efficient way to execute multiple DML
// statements.
//
// A slice of counts is returned, where each count represents the number of
// affected rows for the given query at the same index. If an error occurs,
// counts will be returned up to the query that encountered the error.
//
<<<<<<< HEAD
// The request tag given in the QueryOptions will be included with the RPC.
=======
// The priority given in the QueryOptions will be included with the RPC.
>>>>>>> b32bda9b
// Any other options that are set in the QueryOptions struct will be ignored.
func (t *ReadWriteTransaction) BatchUpdateWithOptions(ctx context.Context, stmts []Statement, opts QueryOptions) (_ []int64, err error) {
	ctx = trace.StartSpan(ctx, "cloud.google.com/go/spanner.BatchUpdate")
	defer func() { trace.EndSpan(ctx, err) }()

	sh, ts, err := t.acquire(ctx)
	if err != nil {
		return nil, err
	}
	// Cloud Spanner will return "Session not found" on bad sessions.
	sid := sh.getID()
	if sid == "" {
		// Might happen if transaction is closed in the middle of a API call.
		return nil, errSessionClosed(sh)
	}

	var sppbStmts []*sppb.ExecuteBatchDmlRequest_Statement
	for _, st := range stmts {
		params, paramTypes, err := st.convertParams()
		if err != nil {
			return nil, err
		}
		sppbStmts = append(sppbStmts, &sppb.ExecuteBatchDmlRequest_Statement{
			Sql:        st.SQL,
			Params:     params,
			ParamTypes: paramTypes,
		})
	}

	resp, err := sh.getClient().ExecuteBatchDml(contextWithOutgoingMetadata(ctx, sh.getMetadata()), &sppb.ExecuteBatchDmlRequest{
<<<<<<< HEAD
		Session:     sh.getID(),
		Transaction: ts,
		Statements:  sppbStmts,
		Seqno:       atomic.AddInt64(&t.sequenceNumber, 1),
		RequestOptions: &sppb.RequestOptions{
			RequestTag:     opts.RequestTag,
			TransactionTag: t.qo.transactionTag,
		},
=======
		Session:        sh.getID(),
		Transaction:    ts,
		Statements:     sppbStmts,
		Seqno:          atomic.AddInt64(&t.sequenceNumber, 1),
		RequestOptions: createRequestOptions(&opts),
>>>>>>> b32bda9b
	})
	if err != nil {
		return nil, ToSpannerError(err)
	}

	var counts []int64
	for _, rs := range resp.ResultSets {
		count, err := extractRowCount(rs.Stats)
		if err != nil {
			return nil, err
		}
		counts = append(counts, count)
	}
	if resp.Status != nil && resp.Status.Code != 0 {
		return counts, spannerErrorf(codes.Code(uint32(resp.Status.Code)), resp.Status.Message)
	}
	return counts, nil
}

// acquire implements txReadEnv.acquire.
func (t *ReadWriteTransaction) acquire(ctx context.Context) (*sessionHandle, *sppb.TransactionSelector, error) {
	ts := &sppb.TransactionSelector{
		Selector: &sppb.TransactionSelector_Id{
			Id: t.tx,
		},
	}
	t.mu.Lock()
	defer t.mu.Unlock()
	switch t.state {
	case txClosed:
		return nil, nil, errTxClosed()
	case txActive:
		return t.sh, ts, nil
	}
	return nil, nil, errUnexpectedTxState(t.state)
}

// release implements txReadEnv.release.
func (t *ReadWriteTransaction) release(err error) {
	t.mu.Lock()
	sh := t.sh
	t.mu.Unlock()
	if sh != nil && isSessionNotFoundError(err) {
		sh.destroy()
	}
}

func beginTransaction(ctx context.Context, sid string, client *vkit.Client) (transactionID, error) {
	res, err := client.BeginTransaction(ctx, &sppb.BeginTransactionRequest{
		Session: sid,
		Options: &sppb.TransactionOptions{
			Mode: &sppb.TransactionOptions_ReadWrite_{
				ReadWrite: &sppb.TransactionOptions_ReadWrite{},
			},
		},
	})
	if err != nil {
		return nil, err
	}
	if res.Id == nil {
		return nil, spannerErrorf(codes.Unknown, "BeginTransaction returned a transaction with a nil ID.")
	}
	return res.Id, nil
}

// begin starts a read-write transacton on Cloud Spanner, it is always called
// before any of the public APIs.
func (t *ReadWriteTransaction) begin(ctx context.Context) error {
	if t.tx != nil {
		t.state = txActive
		return nil
	}
	tx, err := beginTransaction(contextWithOutgoingMetadata(ctx, t.sh.getMetadata()), t.sh.getID(), t.sh.getClient())
	if err == nil {
		t.tx = tx
		t.state = txActive
		return nil
	}
	if isSessionNotFoundError(err) {
		t.sh.destroy()
	}
	return err
}

// CommitResponse provides a response of a transaction commit in a database.
type CommitResponse struct {
	// CommitTs is the commit time for a transaction.
	CommitTs time.Time
	// CommitStats is the commit statistics for a transaction.
	CommitStats *sppb.CommitResponse_CommitStats
}

// CommitOptions provides options for commiting a transaction in a database.
type CommitOptions struct {
	ReturnCommitStats bool
}

// commit tries to commit a readwrite transaction to Cloud Spanner. It also
// returns the commit response for the transactions.
func (t *ReadWriteTransaction) commit(ctx context.Context, options CommitOptions) (CommitResponse, error) {
	resp := CommitResponse{}
	t.mu.Lock()
	t.state = txClosed // No further operations after commit.
	mPb, err := mutationsProto(t.wb)
	t.mu.Unlock()
	if err != nil {
		return resp, err
	}

	// In case that sessionHandle was destroyed but transaction body fails to
	// report it.
	sid, client := t.sh.getID(), t.sh.getClient()
	if sid == "" || client == nil {
		return resp, errSessionClosed(t.sh)
	}

	res, e := client.Commit(contextWithOutgoingMetadata(ctx, t.sh.getMetadata()), &sppb.CommitRequest{
		Session: sid,
		Transaction: &sppb.CommitRequest_TransactionId{
			TransactionId: t.tx,
		},
		RequestOptions:    createRequestOptions(&t.txOpts),
		Mutations:         mPb,
		RequestOptions:    &sppb.RequestOptions{TransactionTag: t.txReadOnly.qo.transactionTag},
		ReturnCommitStats: options.ReturnCommitStats,
	})
	if e != nil {
		return resp, toSpannerErrorWithCommitInfo(e, true)
	}
	if tstamp := res.GetCommitTimestamp(); tstamp != nil {
		resp.CommitTs = time.Unix(tstamp.Seconds, int64(tstamp.Nanos))
	}
	if options.ReturnCommitStats {
		resp.CommitStats = res.CommitStats
	}
	if isSessionNotFoundError(err) {
		t.sh.destroy()
	}
	return resp, err
}

// rollback is called when a commit is aborted or the transaction body runs
// into error.
func (t *ReadWriteTransaction) rollback(ctx context.Context) {
	t.mu.Lock()
	// Forbid further operations on rollbacked transaction.
	t.state = txClosed
	t.mu.Unlock()
	// In case that sessionHandle was destroyed but transaction body fails to
	// report it.
	sid, client := t.sh.getID(), t.sh.getClient()
	if sid == "" || client == nil {
		return
	}
	err := client.Rollback(contextWithOutgoingMetadata(ctx, t.sh.getMetadata()), &sppb.RollbackRequest{
		Session:       sid,
		TransactionId: t.tx,
	})
	if isSessionNotFoundError(err) {
		t.sh.destroy()
	}
}

// runInTransaction executes f under a read-write transaction context.
func (t *ReadWriteTransaction) runInTransaction(ctx context.Context, f func(context.Context, *ReadWriteTransaction) error) (CommitResponse, error) {
	var (
		resp            CommitResponse
		err             error
		errDuringCommit bool
	)
	if err = f(context.WithValue(ctx, transactionInProgressKey{}, 1), t); err == nil {
		// Try to commit if transaction body returns no error.
		resp, err = t.commit(ctx, t.txOpts.CommitOptions)
		errDuringCommit = err != nil
	}
	if err != nil {
		if isAbortedErr(err) {
			// Retry the transaction using the same session on ABORT error.
			// Cloud Spanner will create the new transaction with the previous
			// one's wound-wait priority.
			return resp, err
		}
		if isSessionNotFoundError(err) {
			t.sh.destroy()
			return resp, err
		}
		// Rollback the transaction unless the error occurred during the
		// commit. Executing a rollback after a commit has failed will
		// otherwise cause an error. Note that transient errors, such as
		// UNAVAILABLE, are already handled in the gRPC layer and do not show
		// up here. Context errors (deadline exceeded / canceled) during
		// commits are also not rolled back.
		if !errDuringCommit {
			t.rollback(ctx)
		}
		return resp, err
	}
	// err == nil, return commit response.
	return resp, nil
}

// ReadWriteStmtBasedTransaction provides a wrapper of ReadWriteTransaction in
// order to run a read-write transaction in a statement-based way.
//
// This struct is returned by NewReadWriteStmtBasedTransaction and contains
// Commit() and Rollback() methods to end a transaction.
type ReadWriteStmtBasedTransaction struct {
	// ReadWriteTransaction contains methods for performing transactional reads.
	ReadWriteTransaction

	options TransactionOptions
}

// NewReadWriteStmtBasedTransaction starts a read-write transaction. Commit() or
// Rollback() must be called to end a transaction. If Commit() or Rollback() is
// not called, the session that is used by the transaction will not be returned
// to the pool and cause a session leak.
//
// This method should only be used when manual error handling and retry
// management is needed. Cloud Spanner may abort a read/write transaction at any
// moment, and each statement that is executed on the transaction should be
// checked for an Aborted error, including queries and read operations.
//
// For most use cases, client.ReadWriteTransaction should be used, as it will
// handle all Aborted and 'Session not found' errors automatically.
func NewReadWriteStmtBasedTransaction(ctx context.Context, c *Client) (*ReadWriteStmtBasedTransaction, error) {
	return NewReadWriteStmtBasedTransactionWithOptions(ctx, c, TransactionOptions{})
}

// NewReadWriteStmtBasedTransactionWithOptions starts a read-write transaction
// with configurable options. Commit() or Rollback() must be called to end a
// transaction. If Commit() or Rollback() is not called, the session that is
// used by the transaction will not be returned to the pool and cause a session
// leak.
//
// NewReadWriteStmtBasedTransactionWithOptions is a configurable version of
// NewReadWriteStmtBasedTransaction.
func NewReadWriteStmtBasedTransactionWithOptions(ctx context.Context, c *Client, options TransactionOptions) (*ReadWriteStmtBasedTransaction, error) {
	var (
		sh  *sessionHandle
		err error
		t   *ReadWriteStmtBasedTransaction
	)
	sh, err = c.idleSessions.takeWriteSession(ctx)
	if err != nil {
		// If session retrieval fails, just fail the transaction.
		return nil, err
	}
	t = &ReadWriteStmtBasedTransaction{
		ReadWriteTransaction: ReadWriteTransaction{
			tx: sh.getTransactionID(),
		},
	}
	t.txReadOnly.sh = sh
	t.txReadOnly.txReadEnv = t
	t.txReadOnly.qo = c.qo
	t.txReadOnly.qo.transactionTag = options.TransactionTag
	t.txOpts = options

	if err = t.begin(ctx); err != nil {
		if sh != nil {
			sh.recycle()
		}
		return nil, err
	}
	return t, err
}

// Commit tries to commit a readwrite transaction to Cloud Spanner. It also
// returns the commit timestamp for the transactions.
func (t *ReadWriteStmtBasedTransaction) Commit(ctx context.Context) (time.Time, error) {
	resp, err := t.CommitWithReturnResp(ctx)
	return resp.CommitTs, err
}

// CommitWithReturnResp tries to commit a readwrite transaction. It also returns
// the commit timestamp and stats for the transactions.
func (t *ReadWriteStmtBasedTransaction) CommitWithReturnResp(ctx context.Context) (CommitResponse, error) {
	resp, err := t.commit(ctx, t.txOpts.CommitOptions)
	// Rolling back an aborted transaction is not necessary.
	if err != nil && status.Code(err) != codes.Aborted {
		t.rollback(ctx)
	}
	if t.sh != nil {
		t.sh.recycle()
	}
	return resp, err
}

// Rollback is called to cancel the ongoing transaction that has not been
// committed yet.
func (t *ReadWriteStmtBasedTransaction) Rollback(ctx context.Context) {
	t.rollback(ctx)
	if t.sh != nil {
		t.sh.recycle()
	}
}

// writeOnlyTransaction provides the most efficient way of doing write-only
// transactions. It essentially does blind writes to Cloud Spanner.
type writeOnlyTransaction struct {
	// sp is the session pool which writeOnlyTransaction uses to get Cloud
	// Spanner sessions for blind writes.
	sp *sessionPool
<<<<<<< HEAD
	// transactionTag is the tag that will be included with the CommitRequest
	// of the write-only transaction.
	transactionTag string
=======
	// commitPriority is the RPC priority to use for the commit operation.
	commitPriority sppb.RequestOptions_Priority
}

func (t *writeOnlyTransaction) requestPriority() sppb.RequestOptions_Priority {
	return t.commitPriority
>>>>>>> b32bda9b
}

// applyAtLeastOnce commits a list of mutations to Cloud Spanner at least once,
// unless one of the following happens:
//
//     1) Context times out.
//     2) An unretryable error (e.g. database not found) occurs.
//     3) There is a malformed Mutation object.
func (t *writeOnlyTransaction) applyAtLeastOnce(ctx context.Context, ms ...*Mutation) (time.Time, error) {
	var (
		ts   time.Time
		sh   *sessionHandle
		opts *sppb.RequestOptions
	)
	mPb, err := mutationsProto(ms)
	if err != nil {
		// Malformed mutation found, just return the error.
		return ts, err
	}
	if t.transactionTag != "" {
		opts = &sppb.RequestOptions{TransactionTag: t.transactionTag}
	}

	// Retry-loop for aborted transactions.
	// TODO: Replace with generic retryer.
	for {
		if sh == nil || sh.getID() == "" || sh.getClient() == nil {
			// No usable session for doing the commit, take one from pool.
			sh, err = t.sp.take(ctx)
			if err != nil {
				// sessionPool.Take already retries for session
				// creations/retrivals.
				return ts, err
			}
			defer sh.recycle()
		}
		res, err := sh.getClient().Commit(contextWithOutgoingMetadata(ctx, sh.getMetadata()), &sppb.CommitRequest{
			Session: sh.getID(),
			Transaction: &sppb.CommitRequest_SingleUseTransaction{
				SingleUseTransaction: &sppb.TransactionOptions{
					Mode: &sppb.TransactionOptions_ReadWrite_{
						ReadWrite: &sppb.TransactionOptions_ReadWrite{},
					},
				},
			},
			Mutations:      mPb,
<<<<<<< HEAD
			RequestOptions: opts,
=======
			RequestOptions: createRequestOptions(t),
>>>>>>> b32bda9b
		})
		if err != nil && !isAbortedErr(err) {
			if isSessionNotFoundError(err) {
				// Discard the bad session.
				sh.destroy()
			}
			return ts, toSpannerErrorWithCommitInfo(err, true)
		} else if err == nil {
			if tstamp := res.GetCommitTimestamp(); tstamp != nil {
				ts = time.Unix(tstamp.Seconds, int64(tstamp.Nanos))
			}
			break
		}
	}
	return ts, ToSpannerError(err)
}

// isAbortedErr returns true if the error indicates that an gRPC call is
// aborted on the server side.
func isAbortedErr(err error) bool {
	if err == nil {
		return false
	}
	if ErrCode(err) == codes.Aborted {
		return true
	}
	return false
}<|MERGE_RESOLUTION|>--- conflicted
+++ resolved
@@ -77,20 +77,15 @@
 	txOpts TransactionOptions
 }
 
-// Internal interface for types that can configure the priority of an RPC.
-type requestPrioritizer interface {
-	requestPriority() sppb.RequestOptions_Priority
-}
-
 // TransactionOptions provides options for a transaction.
 type TransactionOptions struct {
+	CommitOptions CommitOptions
+
 	// The transaction tag to use for a read/write transaction.
 	// This tag is automatically included with each statement and the commit
 	// request of a read/write transaction.
 	TransactionTag string
 
-	CommitOptions CommitOptions
-
 	// CommitPriority is the priority to use for the Commit RPC for the
 	// transaction.
 	CommitPriority sppb.RequestOptions_Priority
@@ -98,6 +93,10 @@
 
 func (to *TransactionOptions) requestPriority() sppb.RequestOptions_Priority {
 	return to.CommitPriority
+}
+
+func (to *TransactionOptions) requestTag() string {
+	return ""
 }
 
 // errSessionClosed returns error for using a recycled/destroyed session
@@ -118,6 +117,12 @@
 
 // ReadOptions provides options for reading rows from a database.
 type ReadOptions struct {
+	// The request tag to use for this request.
+	RequestTag string
+
+	// Priority is the RPC priority to use for the operation.
+	Priority sppb.RequestOptions_Priority
+
 	// The index to use for reading. If non-empty, you can only read columns
 	// that are part of the index key, part of the primary key, or stored in the
 	// index due to a STORING clause in the index definition.
@@ -126,18 +131,6 @@
 	// The maximum number of rows to read. A limit value less than 1 means no
 	// limit.
 	Limit int
-
-<<<<<<< HEAD
-	// The request tag to use for this read request.
-	RequestTag string
-=======
-	// Priority is the RPC priority to use for the read operation.
-	Priority sppb.RequestOptions_Priority
-}
-
-func (ro *ReadOptions) requestPriority() sppb.RequestOptions_Priority {
-	return ro.Priority
->>>>>>> b32bda9b
 }
 
 // ReadWithOptions returns a RowIterator for reading multiple rows from the
@@ -165,21 +158,15 @@
 	}
 	index := ""
 	limit := 0
-<<<<<<< HEAD
+	prio := sppb.RequestOptions_PRIORITY_UNSPECIFIED
 	requestTag := ""
-=======
-	var ro *sppb.RequestOptions
->>>>>>> b32bda9b
 	if opts != nil {
 		index = opts.Index
 		if opts.Limit > 0 {
 			limit = opts.Limit
 		}
-<<<<<<< HEAD
+		prio = opts.Priority
 		requestTag = opts.RequestTag
-=======
-		ro = createRequestOptions(opts)
->>>>>>> b32bda9b
 	}
 	return streamWithReplaceSessionFunc(
 		contextWithOutgoingMetadata(ctx, sh.getMetadata()),
@@ -187,20 +174,6 @@
 		func(ctx context.Context, resumeToken []byte) (streamingReceiver, error) {
 			return client.StreamingRead(ctx,
 				&sppb.ReadRequest{
-<<<<<<< HEAD
-					Session:     t.sh.getID(),
-					Transaction: ts,
-					Table:       table,
-					Index:       index,
-					Columns:     columns,
-					KeySet:      kset,
-					ResumeToken: resumeToken,
-					Limit:       int64(limit),
-					RequestOptions: &sppb.RequestOptions{
-						RequestTag:     requestTag,
-						TransactionTag: t.qo.transactionTag,
-					},
-=======
 					Session:        t.sh.getID(),
 					Transaction:    ts,
 					Table:          table,
@@ -209,8 +182,7 @@
 					KeySet:         kset,
 					ResumeToken:    resumeToken,
 					Limit:          int64(limit),
-					RequestOptions: ro,
->>>>>>> b32bda9b
+					RequestOptions: createRequestOptions(prio, requestTag, t.txOpts.TransactionTag),
 				})
 		},
 		t.replaceSessionFunc,
@@ -285,76 +257,59 @@
 
 // QueryOptions provides options for executing a sql query or update statement.
 type QueryOptions struct {
-<<<<<<< HEAD
-	Mode       *sppb.ExecuteSqlRequest_QueryMode
-	Options    *sppb.ExecuteSqlRequest_QueryOptions
+	// The request tag to use for this request.
 	RequestTag string
-	// transactionTag is unexported as applications should set this on the transaction and
-	// the transaction will then set this field for each request during the transaction.
-	transactionTag string
-=======
+
+	// Priority is the RPC priority to use for the operation.
+	Priority sppb.RequestOptions_Priority
+
 	Mode    *sppb.ExecuteSqlRequest_QueryMode
 	Options *sppb.ExecuteSqlRequest_QueryOptions
-
-	// Priority is the RPC priority to use for the query/update.
-	Priority sppb.RequestOptions_Priority
 }
 
 func (qo *QueryOptions) requestPriority() sppb.RequestOptions_Priority {
 	return qo.Priority
->>>>>>> b32bda9b
+}
+
+func (qo *QueryOptions) requestTag() string {
+	return qo.RequestTag
 }
 
 // merge combines two QueryOptions that the input parameter will have higher
 // order of precedence.
 func (qo QueryOptions) merge(opts QueryOptions) QueryOptions {
 	merged := QueryOptions{
-<<<<<<< HEAD
-		Mode:           qo.Mode,
-		Options:        &sppb.ExecuteSqlRequest_QueryOptions{},
-		RequestTag:     qo.RequestTag,
-		transactionTag: qo.transactionTag,
-=======
-		Mode:     qo.Mode,
-		Options:  &sppb.ExecuteSqlRequest_QueryOptions{},
-		Priority: qo.Priority,
->>>>>>> b32bda9b
+		Mode:       qo.Mode,
+		Options:    &sppb.ExecuteSqlRequest_QueryOptions{},
+		RequestTag: qo.RequestTag,
+		Priority:   qo.Priority,
 	}
 	if opts.Mode != nil {
 		merged.Mode = opts.Mode
 	}
-<<<<<<< HEAD
 	if opts.RequestTag != "" {
 		merged.RequestTag = opts.RequestTag
 	}
-	if opts.transactionTag != "" {
-		merged.transactionTag = opts.transactionTag
-=======
 	if opts.Priority != sppb.RequestOptions_PRIORITY_UNSPECIFIED {
 		merged.Priority = opts.Priority
->>>>>>> b32bda9b
 	}
 	proto.Merge(merged.Options, qo.Options)
 	proto.Merge(merged.Options, opts.Options)
 	return merged
 }
 
-<<<<<<< HEAD
-func (qo QueryOptions) createRequestOptions() *sppb.RequestOptions {
-	return &sppb.RequestOptions{
-		RequestTag:     qo.RequestTag,
-		TransactionTag: qo.transactionTag,
-	}
-=======
-func createRequestOptions(prioritizer requestPrioritizer) (ro *sppb.RequestOptions) {
-	if prioritizer == nil {
-		return nil
-	}
-	if prioritizer.requestPriority() != sppb.RequestOptions_PRIORITY_UNSPECIFIED {
-		ro = &sppb.RequestOptions{Priority: prioritizer.requestPriority()}
+func createRequestOptions(prio sppb.RequestOptions_Priority, requestTag, transactionTag string) (ro *sppb.RequestOptions) {
+	ro = &sppb.RequestOptions{}
+	if prio != sppb.RequestOptions_PRIORITY_UNSPECIFIED {
+		ro.Priority = prio
+	}
+	if requestTag != "" {
+		ro.RequestTag = requestTag
+	}
+	if transactionTag != "" {
+		ro.TransactionTag = transactionTag
 	}
 	return ro
->>>>>>> b32bda9b
 }
 
 // Query executes a query against the database. It returns a RowIterator for
@@ -461,11 +416,7 @@
 		Params:         params,
 		ParamTypes:     paramTypes,
 		QueryOptions:   options.Options,
-<<<<<<< HEAD
-		RequestOptions: options.createRequestOptions(),
-=======
-		RequestOptions: createRequestOptions(&options),
->>>>>>> b32bda9b
+		RequestOptions: createRequestOptions(options.Priority, options.RequestTag, t.txOpts.TransactionTag),
 	}
 	return req, sh, nil
 }
@@ -924,9 +875,8 @@
 func (t *ReadWriteTransaction) Update(ctx context.Context, stmt Statement) (rowCount int64, err error) {
 	mode := sppb.ExecuteSqlRequest_NORMAL
 	return t.update(ctx, stmt, QueryOptions{
-		Mode:           &mode,
-		Options:        t.qo.Options,
-		transactionTag: t.qo.transactionTag,
+		Mode:    &mode,
+		Options: t.qo.Options,
 	})
 }
 
@@ -972,13 +922,13 @@
 // affected rows for the given query at the same index. If an error occurs,
 // counts will be returned up to the query that encountered the error.
 //
-<<<<<<< HEAD
-// The request tag given in the QueryOptions will be included with the RPC.
-=======
-// The priority given in the QueryOptions will be included with the RPC.
->>>>>>> b32bda9b
-// Any other options that are set in the QueryOptions struct will be ignored.
+// The request tag and priority given in the QueryOptions are included with the
+// RPC. Any other options that are set in the QueryOptions struct are ignored.
 func (t *ReadWriteTransaction) BatchUpdateWithOptions(ctx context.Context, stmts []Statement, opts QueryOptions) (_ []int64, err error) {
+	return t.batchUpdateWithOptions(ctx, stmts, t.qo.merge(opts))
+}
+
+func (t *ReadWriteTransaction) batchUpdateWithOptions(ctx context.Context, stmts []Statement, opts QueryOptions) (_ []int64, err error) {
 	ctx = trace.StartSpan(ctx, "cloud.google.com/go/spanner.BatchUpdate")
 	defer func() { trace.EndSpan(ctx, err) }()
 
@@ -1007,22 +957,11 @@
 	}
 
 	resp, err := sh.getClient().ExecuteBatchDml(contextWithOutgoingMetadata(ctx, sh.getMetadata()), &sppb.ExecuteBatchDmlRequest{
-<<<<<<< HEAD
-		Session:     sh.getID(),
-		Transaction: ts,
-		Statements:  sppbStmts,
-		Seqno:       atomic.AddInt64(&t.sequenceNumber, 1),
-		RequestOptions: &sppb.RequestOptions{
-			RequestTag:     opts.RequestTag,
-			TransactionTag: t.qo.transactionTag,
-		},
-=======
 		Session:        sh.getID(),
 		Transaction:    ts,
 		Statements:     sppbStmts,
 		Seqno:          atomic.AddInt64(&t.sequenceNumber, 1),
-		RequestOptions: createRequestOptions(&opts),
->>>>>>> b32bda9b
+		RequestOptions: createRequestOptions(opts.Priority, opts.RequestTag, t.txOpts.TransactionTag),
 	})
 	if err != nil {
 		return nil, ToSpannerError(err)
@@ -1144,9 +1083,8 @@
 		Transaction: &sppb.CommitRequest_TransactionId{
 			TransactionId: t.tx,
 		},
-		RequestOptions:    createRequestOptions(&t.txOpts),
+		RequestOptions:    createRequestOptions(t.txOpts.CommitPriority, "", t.txOpts.TransactionTag),
 		Mutations:         mPb,
-		RequestOptions:    &sppb.RequestOptions{TransactionTag: t.txReadOnly.qo.transactionTag},
 		ReturnCommitStats: options.ReturnCommitStats,
 	})
 	if e != nil {
@@ -1279,7 +1217,6 @@
 	t.txReadOnly.sh = sh
 	t.txReadOnly.txReadEnv = t
 	t.txReadOnly.qo = c.qo
-	t.txReadOnly.qo.transactionTag = options.TransactionTag
 	t.txOpts = options
 
 	if err = t.begin(ctx); err != nil {
@@ -1327,18 +1264,19 @@
 	// sp is the session pool which writeOnlyTransaction uses to get Cloud
 	// Spanner sessions for blind writes.
 	sp *sessionPool
-<<<<<<< HEAD
 	// transactionTag is the tag that will be included with the CommitRequest
 	// of the write-only transaction.
 	transactionTag string
-=======
 	// commitPriority is the RPC priority to use for the commit operation.
 	commitPriority sppb.RequestOptions_Priority
 }
 
 func (t *writeOnlyTransaction) requestPriority() sppb.RequestOptions_Priority {
 	return t.commitPriority
->>>>>>> b32bda9b
+}
+
+func (t *writeOnlyTransaction) requestTag() string {
+	return ""
 }
 
 // applyAtLeastOnce commits a list of mutations to Cloud Spanner at least once,
@@ -1349,17 +1287,13 @@
 //     3) There is a malformed Mutation object.
 func (t *writeOnlyTransaction) applyAtLeastOnce(ctx context.Context, ms ...*Mutation) (time.Time, error) {
 	var (
-		ts   time.Time
-		sh   *sessionHandle
-		opts *sppb.RequestOptions
+		ts time.Time
+		sh *sessionHandle
 	)
 	mPb, err := mutationsProto(ms)
 	if err != nil {
 		// Malformed mutation found, just return the error.
 		return ts, err
-	}
-	if t.transactionTag != "" {
-		opts = &sppb.RequestOptions{TransactionTag: t.transactionTag}
 	}
 
 	// Retry-loop for aborted transactions.
@@ -1385,11 +1319,7 @@
 				},
 			},
 			Mutations:      mPb,
-<<<<<<< HEAD
-			RequestOptions: opts,
-=======
-			RequestOptions: createRequestOptions(t),
->>>>>>> b32bda9b
+			RequestOptions: createRequestOptions(t.commitPriority, "", t.transactionTag),
 		})
 		if err != nil && !isAbortedErr(err) {
 			if isSessionNotFoundError(err) {

--- conflicted
+++ resolved
@@ -828,7 +828,6 @@
 	}
 }
 
-<<<<<<< HEAD
 func TestClient_ReadWriteTransactionWithOptions(t *testing.T) {
 	_, client, teardown := setupMockedTestServer(t)
 	defer teardown()

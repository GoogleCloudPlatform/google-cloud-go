/*
Copyright 2017 Google LLC

Licensed under the Apache License, Version 2.0 (the "License");
you may not use this file except in compliance with the License.
You may obtain a copy of the License at

    http://www.apache.org/licenses/LICENSE-2.0

Unless required by applicable law or agreed to in writing, software
distributed under the License is distributed on an "AS IS" BASIS,
WITHOUT WARRANTIES OR CONDITIONS OF ANY KIND, either express or implied.
See the License for the specific language governing permissions and
limitations under the License.
*/

package spanner

import (
	"context"
	"fmt"
	"io"
	"math/big"
	"os"
	"strings"
	"testing"
	"time"

	"cloud.google.com/go/civil"
	itestutil "cloud.google.com/go/internal/testutil"
	vkit "cloud.google.com/go/spanner/apiv1"
	. "cloud.google.com/go/spanner/internal/testutil"
	structpb "github.com/golang/protobuf/ptypes/struct"
	gax "github.com/googleapis/gax-go/v2"
	"google.golang.org/api/iterator"
	"google.golang.org/api/option"
	sppb "google.golang.org/genproto/googleapis/spanner/v1"
	"google.golang.org/grpc/codes"
	"google.golang.org/grpc/status"
)

func setupMockedTestServer(t *testing.T) (server *MockedSpannerInMemTestServer, client *Client, teardown func()) {
	return setupMockedTestServerWithConfig(t, ClientConfig{})
}

func setupMockedTestServerWithConfig(t *testing.T, config ClientConfig) (server *MockedSpannerInMemTestServer, client *Client, teardown func()) {
	return setupMockedTestServerWithConfigAndClientOptions(t, config, []option.ClientOption{})
}

func setupMockedTestServerWithConfigAndClientOptions(t *testing.T, config ClientConfig, clientOptions []option.ClientOption) (server *MockedSpannerInMemTestServer, client *Client, teardown func()) {
	grpcHeaderChecker := &itestutil.HeadersEnforcer{
		OnFailure: t.Fatalf,
		Checkers: []*itestutil.HeaderChecker{
			{
				Key: "x-goog-api-client",
				ValuesValidator: func(token ...string) error {
					if len(token) != 1 {
						return status.Errorf(codes.Internal, "unexpected number of api client token headers: %v", len(token))
					}
					if !strings.HasPrefix(token[0], "gl-go/") {
						return status.Errorf(codes.Internal, "unexpected api client token: %v", token[0])
					}
					if !strings.Contains(token[0], "gccl/") {
						return status.Errorf(codes.Internal, "unexpected api client token: %v", token[0])
					}
					return nil
				},
			},
		},
	}
	clientOptions = append(clientOptions, grpcHeaderChecker.CallOptions()...)
	server, opts, serverTeardown := NewMockedSpannerInMemTestServer(t)
	opts = append(opts, clientOptions...)
	ctx := context.Background()
	formattedDatabase := fmt.Sprintf("projects/%s/instances/%s/databases/%s", "[PROJECT]", "[INSTANCE]", "[DATABASE]")
	client, err := NewClientWithConfig(ctx, formattedDatabase, config, opts...)
	if err != nil {
		t.Fatal(err)
	}
	return server, client, func() {
		client.Close()
		serverTeardown()
	}
}

// Test validDatabaseName()
func TestValidDatabaseName(t *testing.T) {
	validDbURI := "projects/spanner-cloud-test/instances/foo/databases/foodb"
	invalidDbUris := []string{
		// Completely wrong DB URI.
		"foobarDB",
		// Project ID contains "/".
		"projects/spanner-cloud/test/instances/foo/databases/foodb",
		// No instance ID.
		"projects/spanner-cloud-test/instances//databases/foodb",
	}
	if err := validDatabaseName(validDbURI); err != nil {
		t.Errorf("validateDatabaseName(%q) = %v, want nil", validDbURI, err)
	}
	for _, d := range invalidDbUris {
		if err, wantErr := validDatabaseName(d), "should conform to pattern"; !strings.Contains(err.Error(), wantErr) {
			t.Errorf("validateDatabaseName(%q) = %q, want error pattern %q", validDbURI, err, wantErr)
		}
	}
}

func TestReadOnlyTransactionClose(t *testing.T) {
	// Closing a ReadOnlyTransaction shouldn't panic.
	c := &Client{}
	tx := c.ReadOnlyTransaction()
	tx.Close()
}

func TestClient_Single(t *testing.T) {
	t.Parallel()
	err := testSingleQuery(t, nil)
	if err != nil {
		t.Fatal(err)
	}
}

func TestClient_Single_Unavailable(t *testing.T) {
	t.Parallel()
	err := testSingleQuery(t, status.Error(codes.Unavailable, "Temporary unavailable"))
	if err != nil {
		t.Fatal(err)
	}
}

func TestClient_Single_InvalidArgument(t *testing.T) {
	t.Parallel()
	err := testSingleQuery(t, status.Error(codes.InvalidArgument, "Invalid argument"))
	if status.Code(err) != codes.InvalidArgument {
		t.Fatalf("got: %v, want: %v", err, codes.InvalidArgument)
	}
}

func TestClient_Single_SessionNotFound(t *testing.T) {
	t.Parallel()

	server, client, teardown := setupMockedTestServer(t)
	defer teardown()
	server.TestSpanner.PutExecutionTime(
		MethodExecuteStreamingSql,
		SimulatedExecutionTime{Errors: []error{newSessionNotFoundError("projects/p/instances/i/databases/d/sessions/s")}},
	)
	ctx := context.Background()
	iter := client.Single().Query(ctx, NewStatement(SelectSingerIDAlbumIDAlbumTitleFromAlbums))
	defer iter.Stop()
	rowCount := int64(0)
	for {
		_, err := iter.Next()
		if err == iterator.Done {
			break
		}
		if err != nil {
			t.Fatal(err)
		}
		rowCount++
	}
	if rowCount != SelectSingerIDAlbumIDAlbumTitleFromAlbumsRowCount {
		t.Fatalf("row count mismatch\nGot: %v\nWant: %v", rowCount, SelectSingerIDAlbumIDAlbumTitleFromAlbumsRowCount)
	}
}

func TestClient_Single_Read_SessionNotFound(t *testing.T) {
	t.Parallel()

	server, client, teardown := setupMockedTestServer(t)
	defer teardown()
	server.TestSpanner.PutExecutionTime(
		MethodStreamingRead,
		SimulatedExecutionTime{Errors: []error{newSessionNotFoundError("projects/p/instances/i/databases/d/sessions/s")}},
	)
	ctx := context.Background()
	iter := client.Single().Read(ctx, "Albums", KeySets(Key{"foo"}), []string{"SingerId", "AlbumId", "AlbumTitle"})
	defer iter.Stop()
	rowCount := int64(0)
	for {
		_, err := iter.Next()
		if err == iterator.Done {
			break
		}
		if err != nil {
			t.Fatal(err)
		}
		rowCount++
	}
	if rowCount != SelectSingerIDAlbumIDAlbumTitleFromAlbumsRowCount {
		t.Fatalf("row count mismatch\nGot: %v\nWant: %v", rowCount, SelectSingerIDAlbumIDAlbumTitleFromAlbumsRowCount)
	}
}

func TestClient_Single_ReadRow_SessionNotFound(t *testing.T) {
	t.Parallel()

	server, client, teardown := setupMockedTestServer(t)
	defer teardown()
	server.TestSpanner.PutExecutionTime(
		MethodStreamingRead,
		SimulatedExecutionTime{Errors: []error{newSessionNotFoundError("projects/p/instances/i/databases/d/sessions/s")}},
	)
	ctx := context.Background()
	row, err := client.Single().ReadRow(ctx, "Albums", Key{"foo"}, []string{"SingerId", "AlbumId", "AlbumTitle"})
	if err != nil {
		t.Fatalf("Unexpected error for read row: %v", err)
	}
	if row == nil {
		t.Fatal("ReadRow did not return a row")
	}
}

func TestClient_Single_RetryableErrorOnPartialResultSet(t *testing.T) {
	t.Parallel()
	server, client, teardown := setupMockedTestServer(t)
	defer teardown()

	// Add two errors that will be returned by the mock server when the client
	// is trying to fetch a partial result set. Both errors are retryable.
	// The errors are not 'sticky' on the mocked server, i.e. once the error
	// has been returned once, the next call for the same partial result set
	// will succeed.

	// When the client is fetching the partial result set with resume token 2,
	// the mock server will respond with an internal error with the message
	// 'stream terminated by RST_STREAM'. The client will retry the call to get
	// this partial result set.
	server.TestSpanner.AddPartialResultSetError(
		SelectSingerIDAlbumIDAlbumTitleFromAlbums,
		PartialResultSetExecutionTime{
			ResumeToken: EncodeResumeToken(2),
			Err:         status.Errorf(codes.Internal, "stream terminated by RST_STREAM"),
		},
	)
	// When the client is fetching the partial result set with resume token 3,
	// the mock server will respond with a 'Unavailable' error. The client will
	// retry the call to get this partial result set.
	server.TestSpanner.AddPartialResultSetError(
		SelectSingerIDAlbumIDAlbumTitleFromAlbums,
		PartialResultSetExecutionTime{
			ResumeToken: EncodeResumeToken(3),
			Err:         status.Errorf(codes.Unavailable, "server is unavailable"),
		},
	)
	ctx := context.Background()
	if err := executeSingerQuery(ctx, client.Single()); err != nil {
		t.Fatal(err)
	}
}

func TestClient_Single_NonRetryableErrorOnPartialResultSet(t *testing.T) {
	t.Parallel()
	server, client, teardown := setupMockedTestServer(t)
	defer teardown()

	// Add two errors that will be returned by the mock server when the client
	// is trying to fetch a partial result set. The first error is retryable,
	// the second is not.

	// This error will automatically be retried.
	server.TestSpanner.AddPartialResultSetError(
		SelectSingerIDAlbumIDAlbumTitleFromAlbums,
		PartialResultSetExecutionTime{
			ResumeToken: EncodeResumeToken(2),
			Err:         status.Errorf(codes.Internal, "stream terminated by RST_STREAM"),
		},
	)
	// 'Session not found' is not retryable and the error will be returned to
	// the user.
	server.TestSpanner.AddPartialResultSetError(
		SelectSingerIDAlbumIDAlbumTitleFromAlbums,
		PartialResultSetExecutionTime{
			ResumeToken: EncodeResumeToken(3),
			Err:         newSessionNotFoundError("projects/p/instances/i/databases/d/sessions/s"),
		},
	)
	ctx := context.Background()
	err := executeSingerQuery(ctx, client.Single())
	if status.Code(err) != codes.NotFound {
		t.Fatalf("Error mismatch:\ngot: %v\nwant: %v", err, codes.NotFound)
	}
}

func TestClient_Single_NonRetryableInternalErrors(t *testing.T) {
	t.Parallel()
	server, client, teardown := setupMockedTestServer(t)
	defer teardown()

	server.TestSpanner.AddPartialResultSetError(
		SelectSingerIDAlbumIDAlbumTitleFromAlbums,
		PartialResultSetExecutionTime{
			ResumeToken: EncodeResumeToken(2),
			Err:         status.Errorf(codes.Internal, "grpc: error while marshaling: string field contains invalid UTF-8"),
		},
	)
	ctx := context.Background()
	err := executeSingerQuery(ctx, client.Single())
	if status.Code(err) != codes.Internal {
		t.Fatalf("Error mismatch:\ngot: %v\nwant: %v", err, codes.Internal)
	}
}

func TestClient_Single_DeadlineExceeded_NoErrors(t *testing.T) {
	t.Parallel()
	server, client, teardown := setupMockedTestServer(t)
	defer teardown()
	server.TestSpanner.PutExecutionTime(MethodExecuteStreamingSql,
		SimulatedExecutionTime{
			MinimumExecutionTime: 50 * time.Millisecond,
		})
	ctx := context.Background()
	ctx, cancel := context.WithDeadline(ctx, time.Now().Add(5*time.Millisecond))
	defer cancel()
	err := executeSingerQuery(ctx, client.Single())
	if status.Code(err) != codes.DeadlineExceeded {
		t.Fatalf("Error mismatch:\ngot: %v\nwant: %v", err, codes.DeadlineExceeded)
	}
}

func TestClient_Single_DeadlineExceeded_WithErrors(t *testing.T) {
	t.Parallel()
	server, client, teardown := setupMockedTestServer(t)
	defer teardown()
	server.TestSpanner.AddPartialResultSetError(
		SelectSingerIDAlbumIDAlbumTitleFromAlbums,
		PartialResultSetExecutionTime{
			ResumeToken: EncodeResumeToken(2),
			Err:         status.Errorf(codes.Internal, "stream terminated by RST_STREAM"),
		},
	)
	server.TestSpanner.AddPartialResultSetError(
		SelectSingerIDAlbumIDAlbumTitleFromAlbums,
		PartialResultSetExecutionTime{
			ResumeToken:   EncodeResumeToken(3),
			Err:           status.Errorf(codes.Unavailable, "server is unavailable"),
			ExecutionTime: 50 * time.Millisecond,
		},
	)
	ctx := context.Background()
	ctx, cancel := context.WithDeadline(ctx, time.Now().Add(25*time.Millisecond))
	defer cancel()
	err := executeSingerQuery(ctx, client.Single())
	if status.Code(err) != codes.DeadlineExceeded {
		t.Fatalf("got unexpected error %v, expected DeadlineExceeded", err)
	}
}

func TestClient_Single_ContextCanceled_noDeclaredServerErrors(t *testing.T) {
	t.Parallel()
	_, client, teardown := setupMockedTestServer(t)
	defer teardown()
	ctx := context.Background()
	ctx, cancel := context.WithCancel(ctx)
	cancel()
	err := executeSingerQuery(ctx, client.Single())
	if status.Code(err) != codes.Canceled {
		t.Fatalf("got unexpected error %v, expected Canceled", err)
	}
}

func TestClient_Single_ContextCanceled_withDeclaredServerErrors(t *testing.T) {
	t.Parallel()
	server, client, teardown := setupMockedTestServer(t)
	defer teardown()
	server.TestSpanner.AddPartialResultSetError(
		SelectSingerIDAlbumIDAlbumTitleFromAlbums,
		PartialResultSetExecutionTime{
			ResumeToken: EncodeResumeToken(2),
			Err:         status.Errorf(codes.Internal, "stream terminated by RST_STREAM"),
		},
	)
	server.TestSpanner.AddPartialResultSetError(
		SelectSingerIDAlbumIDAlbumTitleFromAlbums,
		PartialResultSetExecutionTime{
			ResumeToken: EncodeResumeToken(3),
			Err:         status.Errorf(codes.Unavailable, "server is unavailable"),
		},
	)
	ctx := context.Background()
	ctx, cancel := context.WithCancel(ctx)
	defer cancel()
	f := func(rowCount int64) error {
		if rowCount == 2 {
			cancel()
		}
		return nil
	}
	iter := client.Single().Query(ctx, NewStatement(SelectSingerIDAlbumIDAlbumTitleFromAlbums))
	defer iter.Stop()
	err := executeSingerQueryWithRowFunc(ctx, client.Single(), f)
	if status.Code(err) != codes.Canceled {
		t.Fatalf("got unexpected error %v, expected Canceled", err)
	}
}

func TestClient_Single_QueryOptions(t *testing.T) {
	for _, tt := range queryOptionsTestCases() {
		t.Run(tt.name, func(t *testing.T) {
			if tt.env.Options != nil {
				os.Setenv("SPANNER_OPTIMIZER_VERSION", tt.env.Options.OptimizerVersion)
				defer os.Setenv("SPANNER_OPTIMIZER_VERSION", "")
			}

			ctx := context.Background()
			server, client, teardown := setupMockedTestServerWithConfig(t, ClientConfig{QueryOptions: tt.client})
			defer teardown()

			var iter *RowIterator
			if tt.query.Options == nil {
				iter = client.Single().Query(ctx, NewStatement(SelectSingerIDAlbumIDAlbumTitleFromAlbums))
			} else {
				iter = client.Single().QueryWithOptions(ctx, NewStatement(SelectSingerIDAlbumIDAlbumTitleFromAlbums), tt.query)
			}
			testQueryOptions(t, iter, server.TestSpanner, tt.want)
		})
	}
}

func testQueryOptions(t *testing.T, iter *RowIterator, server InMemSpannerServer, qo QueryOptions) {
	defer iter.Stop()

	_, err := iter.Next()
	if err != nil {
		t.Fatalf("Failed to read from the iterator: %v", err)
	}

	checkReqsForQueryOptions(t, server, qo)
}

func checkReqsForQueryOptions(t *testing.T, server InMemSpannerServer, qo QueryOptions) {
	reqs := drainRequestsFromServer(server)
	sqlReqs := []*sppb.ExecuteSqlRequest{}

	for _, req := range reqs {
		if sqlReq, ok := req.(*sppb.ExecuteSqlRequest); ok {
			sqlReqs = append(sqlReqs, sqlReq)
		}
	}

	if got, want := len(sqlReqs), 1; got != want {
		t.Fatalf("Length mismatch, got %v, want %v", got, want)
	}

	reqQueryOptions := sqlReqs[0].QueryOptions
	if got, want := reqQueryOptions.OptimizerVersion, qo.Options.OptimizerVersion; got != want {
		t.Fatalf("Optimizer version mismatch, got %v, want %v", got, want)
	}
}

func testSingleQuery(t *testing.T, serverError error) error {
	ctx := context.Background()
	server, client, teardown := setupMockedTestServer(t)
	defer teardown()
	if serverError != nil {
		server.TestSpanner.SetError(serverError)
	}
	return executeSingerQuery(ctx, client.Single())
}

func executeSingerQuery(ctx context.Context, tx *ReadOnlyTransaction) error {
	return executeSingerQueryWithRowFunc(ctx, tx, nil)
}

func executeSingerQueryWithRowFunc(ctx context.Context, tx *ReadOnlyTransaction, f func(rowCount int64) error) error {
	iter := tx.Query(ctx, NewStatement(SelectSingerIDAlbumIDAlbumTitleFromAlbums))
	defer iter.Stop()
	rowCount := int64(0)
	for {
		row, err := iter.Next()
		if err == iterator.Done {
			break
		}
		if err != nil {
			return err
		}
		var singerID, albumID int64
		var albumTitle string
		if err := row.Columns(&singerID, &albumID, &albumTitle); err != nil {
			return err
		}
		rowCount++
		if f != nil {
			if err := f(rowCount); err != nil {
				return err
			}
		}
	}
	if rowCount != SelectSingerIDAlbumIDAlbumTitleFromAlbumsRowCount {
		return status.Errorf(codes.Internal, "Row count mismatch, got %v, expected %v", rowCount, SelectSingerIDAlbumIDAlbumTitleFromAlbumsRowCount)
	}
	return nil
}

func createSimulatedExecutionTimeWithTwoUnavailableErrors(method string) map[string]SimulatedExecutionTime {
	errors := make([]error, 2)
	errors[0] = status.Error(codes.Unavailable, "Temporary unavailable")
	errors[1] = status.Error(codes.Unavailable, "Temporary unavailable")
	executionTimes := make(map[string]SimulatedExecutionTime)
	executionTimes[method] = SimulatedExecutionTime{
		Errors: errors,
	}
	return executionTimes
}

func TestClient_ReadOnlyTransaction(t *testing.T) {
	t.Parallel()
	if err := testReadOnlyTransaction(t, make(map[string]SimulatedExecutionTime)); err != nil {
		t.Fatal(err)
	}
}

func TestClient_ReadOnlyTransaction_UnavailableOnSessionCreate(t *testing.T) {
	t.Parallel()
	if err := testReadOnlyTransaction(t, createSimulatedExecutionTimeWithTwoUnavailableErrors(MethodCreateSession)); err != nil {
		t.Fatal(err)
	}
}

func TestClient_ReadOnlyTransaction_UnavailableOnBeginTransaction(t *testing.T) {
	t.Parallel()
	if err := testReadOnlyTransaction(t, createSimulatedExecutionTimeWithTwoUnavailableErrors(MethodBeginTransaction)); err != nil {
		t.Fatal(err)
	}
}

func TestClient_ReadOnlyTransaction_UnavailableOnExecuteStreamingSql(t *testing.T) {
	t.Parallel()
	if err := testReadOnlyTransaction(t, createSimulatedExecutionTimeWithTwoUnavailableErrors(MethodExecuteStreamingSql)); err != nil {
		t.Fatal(err)
	}
}

func TestClient_ReadOnlyTransaction_SessionNotFoundOnExecuteStreamingSql(t *testing.T) {
	t.Parallel()
	// Session not found is not retryable for a query on a multi-use read-only
	// transaction, as we would need to start a new transaction on a new
	// session.
	err := testReadOnlyTransaction(t, map[string]SimulatedExecutionTime{
		MethodExecuteStreamingSql: {Errors: []error{newSessionNotFoundError("projects/p/instances/i/databases/d/sessions/s")}},
	})
	want := ToSpannerError(newSessionNotFoundError("projects/p/instances/i/databases/d/sessions/s"))
	if err == nil {
		t.Fatalf("missing expected error\nGot: nil\nWant: %v", want)
	}
	if status.Code(err) != status.Code(want) || !strings.Contains(err.Error(), want.Error()) {
		t.Fatalf("error mismatch\nGot: %v\nWant: %v", err, want)
	}
}

func TestClient_ReadOnlyTransaction_UnavailableOnCreateSessionAndBeginTransaction(t *testing.T) {
	t.Parallel()
	exec := map[string]SimulatedExecutionTime{
		MethodCreateSession:    {Errors: []error{status.Error(codes.Unavailable, "Temporary unavailable")}},
		MethodBeginTransaction: {Errors: []error{status.Error(codes.Unavailable, "Temporary unavailable")}},
	}
	if err := testReadOnlyTransaction(t, exec); err != nil {
		t.Fatal(err)
	}
}

func TestClient_ReadOnlyTransaction_UnavailableOnCreateSessionAndInvalidArgumentOnBeginTransaction(t *testing.T) {
	t.Parallel()
	exec := map[string]SimulatedExecutionTime{
		MethodCreateSession:    {Errors: []error{status.Error(codes.Unavailable, "Temporary unavailable")}},
		MethodBeginTransaction: {Errors: []error{status.Error(codes.InvalidArgument, "Invalid argument")}},
	}
	if err := testReadOnlyTransaction(t, exec); err == nil {
		t.Fatalf("Missing expected exception")
	} else if status.Code(err) != codes.InvalidArgument {
		t.Fatalf("Got unexpected exception: %v", err)
	}
}

func TestClient_ReadOnlyTransaction_SessionNotFoundOnBeginTransaction(t *testing.T) {
	t.Parallel()
	if err := testReadOnlyTransaction(
		t,
		map[string]SimulatedExecutionTime{
			MethodBeginTransaction: {Errors: []error{newSessionNotFoundError("projects/p/instances/i/databases/d/sessions/s")}},
		},
	); err != nil {
		t.Fatal(err)
	}
}

func TestClient_ReadOnlyTransaction_SessionNotFoundOnBeginTransaction_WithMaxOneSession(t *testing.T) {
	t.Parallel()
	server, client, teardown := setupMockedTestServerWithConfig(
		t,
		ClientConfig{
			SessionPoolConfig: SessionPoolConfig{
				MinOpened: 0,
				MaxOpened: 1,
			},
		})
	defer teardown()
	server.TestSpanner.PutExecutionTime(
		MethodBeginTransaction,
		SimulatedExecutionTime{Errors: []error{newSessionNotFoundError("projects/p/instances/i/databases/d/sessions/s")}},
	)
	tx := client.ReadOnlyTransaction()
	defer tx.Close()
	ctx := context.Background()
	if err := executeSingerQuery(ctx, tx); err != nil {
		t.Fatal(err)
	}
}

func TestClient_ReadOnlyTransaction_QueryOptions(t *testing.T) {
	for _, tt := range queryOptionsTestCases() {
		t.Run(tt.name, func(t *testing.T) {
			if tt.env.Options != nil {
				os.Setenv("SPANNER_OPTIMIZER_VERSION", tt.env.Options.OptimizerVersion)
				defer os.Setenv("SPANNER_OPTIMIZER_VERSION", "")
			}

			ctx := context.Background()
			server, client, teardown := setupMockedTestServerWithConfig(t, ClientConfig{QueryOptions: tt.client})
			defer teardown()

			tx := client.ReadOnlyTransaction()
			defer tx.Close()

			var iter *RowIterator
			if tt.query.Options == nil {
				iter = tx.Query(ctx, NewStatement(SelectSingerIDAlbumIDAlbumTitleFromAlbums))
			} else {
				iter = tx.QueryWithOptions(ctx, NewStatement(SelectSingerIDAlbumIDAlbumTitleFromAlbums), tt.query)
			}
			testQueryOptions(t, iter, server.TestSpanner, tt.want)
		})
	}
}

func testReadOnlyTransaction(t *testing.T, executionTimes map[string]SimulatedExecutionTime) error {
	server, client, teardown := setupMockedTestServer(t)
	defer teardown()
	for method, exec := range executionTimes {
		server.TestSpanner.PutExecutionTime(method, exec)
	}
	tx := client.ReadOnlyTransaction()
	defer tx.Close()
	ctx := context.Background()
	return executeSingerQuery(ctx, tx)
}

func TestClient_ReadWriteTransaction(t *testing.T) {
	t.Parallel()
	if err := testReadWriteTransaction(t, make(map[string]SimulatedExecutionTime), 1); err != nil {
		t.Fatal(err)
	}
}

func TestClient_ReadWriteTransactionCommitAborted(t *testing.T) {
	t.Parallel()
	if err := testReadWriteTransaction(t, map[string]SimulatedExecutionTime{
		MethodCommitTransaction: {Errors: []error{status.Error(codes.Aborted, "Transaction aborted")}},
	}, 2); err != nil {
		t.Fatal(err)
	}
}

func TestClient_ReadWriteTransaction_SessionNotFoundOnCommit(t *testing.T) {
	t.Parallel()
	if err := testReadWriteTransaction(t, map[string]SimulatedExecutionTime{
		MethodCommitTransaction: {Errors: []error{newSessionNotFoundError("projects/p/instances/i/databases/d/sessions/s")}},
	}, 2); err != nil {
		t.Fatal(err)
	}
}

func TestClient_ReadWriteTransaction_SessionNotFoundOnBeginTransaction(t *testing.T) {
	t.Parallel()
	// We expect only 1 attempt, as the 'Session not found' error is already
	//handled in the session pool where the session is prepared.
	if err := testReadWriteTransaction(t, map[string]SimulatedExecutionTime{
		MethodBeginTransaction: {Errors: []error{newSessionNotFoundError("projects/p/instances/i/databases/d/sessions/s")}},
	}, 1); err != nil {
		t.Fatal(err)
	}
}

func TestClient_ReadWriteTransaction_SessionNotFoundOnBeginTransactionWithEmptySessionPool(t *testing.T) {
	t.Parallel()
	// There will be no prepared sessions in the pool, so the error will occur
	// when the transaction tries to get a session from the pool. This will
	// also be handled by the session pool, so the transaction itself does not
	// need to retry, hence the expectedAttempts == 1.
	if err := testReadWriteTransactionWithConfig(t, ClientConfig{
		SessionPoolConfig: SessionPoolConfig{WriteSessions: 0.0},
	}, map[string]SimulatedExecutionTime{
		MethodBeginTransaction: {Errors: []error{newSessionNotFoundError("projects/p/instances/i/databases/d/sessions/s")}},
	}, 1); err != nil {
		t.Fatal(err)
	}
}

func TestClient_ReadWriteTransaction_SessionNotFoundOnExecuteStreamingSql(t *testing.T) {
	t.Parallel()
	if err := testReadWriteTransaction(t, map[string]SimulatedExecutionTime{
		MethodExecuteStreamingSql: {Errors: []error{newSessionNotFoundError("projects/p/instances/i/databases/d/sessions/s")}},
	}, 2); err != nil {
		t.Fatal(err)
	}
}

func TestClient_ReadWriteTransaction_SessionNotFoundOnExecuteUpdate(t *testing.T) {
	t.Parallel()

	server, client, teardown := setupMockedTestServer(t)
	defer teardown()
	server.TestSpanner.PutExecutionTime(
		MethodExecuteSql,
		SimulatedExecutionTime{Errors: []error{newSessionNotFoundError("projects/p/instances/i/databases/d/sessions/s")}},
	)
	ctx := context.Background()
	var attempts int
	_, err := client.ReadWriteTransaction(ctx, func(ctx context.Context, tx *ReadWriteTransaction) error {
		attempts++
		rowCount, err := tx.Update(ctx, NewStatement(UpdateBarSetFoo))
		if err != nil {
			return err
		}
		if g, w := rowCount, int64(UpdateBarSetFooRowCount); g != w {
			return status.Errorf(codes.FailedPrecondition, "Row count mismatch\nGot: %v\nWant: %v", g, w)
		}
		return nil
	})
	if err != nil {
		t.Fatal(err)
	}
	if g, w := attempts, 2; g != w {
		t.Fatalf("number of attempts mismatch:\nGot%d\nWant:%d", g, w)
	}
}

func TestClient_ReadWriteTransaction_SessionNotFoundOnExecuteBatchUpdate(t *testing.T) {
	t.Parallel()

	server, client, teardown := setupMockedTestServer(t)
	defer teardown()
	server.TestSpanner.PutExecutionTime(
		MethodExecuteBatchDml,
		SimulatedExecutionTime{Errors: []error{newSessionNotFoundError("projects/p/instances/i/databases/d/sessions/s")}},
	)
	ctx := context.Background()
	var attempts int
	_, err := client.ReadWriteTransaction(ctx, func(ctx context.Context, tx *ReadWriteTransaction) error {
		attempts++
		rowCounts, err := tx.BatchUpdate(ctx, []Statement{NewStatement(UpdateBarSetFoo)})
		if err != nil {
			return err
		}
		if g, w := len(rowCounts), 1; g != w {
			return status.Errorf(codes.FailedPrecondition, "Row counts length mismatch\nGot: %v\nWant: %v", g, w)
		}
		if g, w := rowCounts[0], int64(UpdateBarSetFooRowCount); g != w {
			return status.Errorf(codes.FailedPrecondition, "Row count mismatch\nGot: %v\nWant: %v", g, w)
		}
		return nil
	})
	if err != nil {
		t.Fatal(err)
	}
	if g, w := attempts, 2; g != w {
		t.Fatalf("number of attempts mismatch:\nGot%d\nWant:%d", g, w)
	}
}

func TestClient_ReadWriteTransaction_Query_QueryOptions(t *testing.T) {
	for _, tt := range queryOptionsTestCases() {
		t.Run(tt.name, func(t *testing.T) {
			if tt.env.Options != nil {
				os.Setenv("SPANNER_OPTIMIZER_VERSION", tt.env.Options.OptimizerVersion)
				defer os.Setenv("SPANNER_OPTIMIZER_VERSION", "")
			}

			ctx := context.Background()
			server, client, teardown := setupMockedTestServerWithConfig(t, ClientConfig{QueryOptions: tt.client})
			defer teardown()

			_, err := client.ReadWriteTransaction(ctx, func(ctx context.Context, tx *ReadWriteTransaction) error {
				var iter *RowIterator
				if tt.query.Options == nil {
					iter = tx.Query(ctx, NewStatement(SelectSingerIDAlbumIDAlbumTitleFromAlbums))
				} else {
					iter = tx.QueryWithOptions(ctx, NewStatement(SelectSingerIDAlbumIDAlbumTitleFromAlbums), tt.query)
				}
				testQueryOptions(t, iter, server.TestSpanner, tt.want)
				return nil
			})
			if err != nil {
				t.Fatal(err)
			}
		})
	}
}

func TestClient_ReadWriteTransaction_Update_QueryOptions(t *testing.T) {
	for _, tt := range queryOptionsTestCases() {
		t.Run(tt.name, func(t *testing.T) {
			if tt.env.Options != nil {
				os.Setenv("SPANNER_OPTIMIZER_VERSION", tt.env.Options.OptimizerVersion)
				defer os.Setenv("SPANNER_OPTIMIZER_VERSION", "")
			}

			ctx := context.Background()
			server, client, teardown := setupMockedTestServerWithConfig(t, ClientConfig{QueryOptions: tt.client})
			defer teardown()

			_, err := client.ReadWriteTransaction(ctx, func(ctx context.Context, tx *ReadWriteTransaction) error {
				var rowCount int64
				var err error
				if tt.query.Options == nil {
					rowCount, err = tx.Update(ctx, NewStatement(UpdateBarSetFoo))
				} else {
					rowCount, err = tx.UpdateWithOptions(ctx, NewStatement(UpdateBarSetFoo), tt.query)
				}
				if got, want := rowCount, int64(5); got != want {
					t.Fatalf("Incorrect updated row count: got %v, want %v", got, want)
				}
				return err
			})
			if err != nil {
				t.Fatalf("Failed to update rows: %v", err)
			}
			checkReqsForQueryOptions(t, server.TestSpanner, tt.want)
		})
	}
}

func TestClient_ReadWriteTransactionWithOptions(t *testing.T) {
	_, client, teardown := setupMockedTestServer(t)
	defer teardown()
	ctx := context.Background()
	resp, err := client.ReadWriteTransactionWithOptions(ctx, func(ctx context.Context, tx *ReadWriteTransaction) error {
		iter := tx.Query(ctx, NewStatement(SelectSingerIDAlbumIDAlbumTitleFromAlbums))
		defer iter.Stop()
		rowCount := int64(0)
		for {
			row, err := iter.Next()
			if err == iterator.Done {
				break
			}
			if err != nil {
				return err
			}
			var singerID, albumID int64
			var albumTitle string
			if err := row.Columns(&singerID, &albumID, &albumTitle); err != nil {
				return err
			}
			rowCount++
		}
		if rowCount != SelectSingerIDAlbumIDAlbumTitleFromAlbumsRowCount {
			return status.Errorf(codes.FailedPrecondition, "Row count mismatch, got %v, expected %v", rowCount, SelectSingerIDAlbumIDAlbumTitleFromAlbumsRowCount)
		}
		return nil
	}, TransactionOptions{CommitOptions: CommitOptions{ReturnCommitStats: true}})
	if err != nil {
		t.Fatalf("Failed to execute the transaction: %s", err)
	}
	if got, want := resp.CommitStats.MutationCount, int64(1); got != want {
		t.Fatalf("Mismatch mutation count - got: %d, want: %d", got, want)
	}
}

func TestClient_ReadWriteStmtBasedTransactionWithOptions(t *testing.T) {
	_, client, teardown := setupMockedTestServer(t)
	defer teardown()
	ctx := context.Background()
	tx, err := NewReadWriteStmtBasedTransactionWithOptions(ctx, client, TransactionOptions{CommitOptions{ReturnCommitStats: true}})
	if err != nil {
		t.Fatalf("Unexpected error when creating transaction: %v", err)
	}

	iter := tx.Query(ctx, NewStatement(SelectSingerIDAlbumIDAlbumTitleFromAlbums))
	defer iter.Stop()
	rowCount := int64(0)
	for {
		row, err := iter.Next()
		if err == iterator.Done {
			break
		}
		if err != nil {
			t.Fatalf("Unexpected error when fetching query results: %v", err)
		}
		var singerID, albumID int64
		var albumTitle string
		if err := row.Columns(&singerID, &albumID, &albumTitle); err != nil {
			t.Fatalf("Unexpected error when getting query data: %v", err)
		}
		rowCount++
	}
	resp, err := tx.CommitWithReturnResp(ctx)
	if err != nil {
		t.Fatalf("Unexpected error when committing transaction: %v", err)
	}
	if rowCount != SelectSingerIDAlbumIDAlbumTitleFromAlbumsRowCount {
		t.Errorf("Row count mismatch, got %v, expected %v", rowCount, SelectSingerIDAlbumIDAlbumTitleFromAlbumsRowCount)
	}
	if got, want := resp.CommitStats.MutationCount, int64(1); got != want {
		t.Fatalf("Mismatch mutation count - got: %d, want: %d", got, want)
	}
}

func TestClient_ReadWriteTransaction_DoNotLeakSessionOnPanic(t *testing.T) {
	// Make sure that there is always only one session in the pool.
	sc := SessionPoolConfig{
		MinOpened: 1,
		MaxOpened: 1,
	}
	_, client, teardown := setupMockedTestServerWithConfig(t, ClientConfig{SessionPoolConfig: sc})
	defer teardown()
	ctx := context.Background()

	// If a panic occurs during a transaction, the session will not leak.
	func() {
		defer func() { recover() }()

		_, err := client.ReadWriteTransaction(ctx, func(ctx context.Context, tx *ReadWriteTransaction) error {
			panic("cause panic")
			return nil
		})
		if err != nil {
			t.Fatalf("Unexpected error during transaction: %v", err)
		}
	}()

	if g, w := client.idleSessions.idleList.Len(), 1; g != w {
		t.Fatalf("idle session count mismatch.\nGot: %v\nWant: %v", g, w)
	}
}

func TestClient_SessionNotFound(t *testing.T) {
	// Ensure we always have at least one session in the pool.
	sc := SessionPoolConfig{
		MinOpened: 1,
	}
	server, client, teardown := setupMockedTestServerWithConfig(t, ClientConfig{SessionPoolConfig: sc})
	defer teardown()
	ctx := context.Background()
	for {
		client.idleSessions.mu.Lock()
		numSessions := client.idleSessions.idleList.Len()
		client.idleSessions.mu.Unlock()
		if numSessions > 0 {
			break
		}
		time.After(time.Millisecond)
	}
	// Remove the session from the server without the pool knowing it.
	_, err := server.TestSpanner.DeleteSession(ctx, &sppb.DeleteSessionRequest{Name: client.idleSessions.idleList.Front().Value.(*session).id})
	if err != nil {
		t.Fatalf("Failed to delete session unexpectedly: %v", err)
	}

	_, err = client.ReadWriteTransaction(ctx, func(ctx context.Context, tx *ReadWriteTransaction) error {
		iter := tx.Query(ctx, NewStatement(SelectSingerIDAlbumIDAlbumTitleFromAlbums))
		defer iter.Stop()
		rowCount := int64(0)
		for {
			row, err := iter.Next()
			if err == iterator.Done {
				break
			}
			if err != nil {
				return err
			}
			var singerID, albumID int64
			var albumTitle string
			if err := row.Columns(&singerID, &albumID, &albumTitle); err != nil {
				return err
			}
			rowCount++
		}
		if rowCount != SelectSingerIDAlbumIDAlbumTitleFromAlbumsRowCount {
			return spannerErrorf(codes.FailedPrecondition, "Row count mismatch, got %v, expected %v", rowCount, SelectSingerIDAlbumIDAlbumTitleFromAlbumsRowCount)
		}
		return nil
	})
	if err != nil {
		t.Fatalf("Unexpected error during transaction: %v", err)
	}
}

func TestClient_ReadWriteTransactionExecuteStreamingSqlAborted(t *testing.T) {
	t.Parallel()
	if err := testReadWriteTransaction(t, map[string]SimulatedExecutionTime{
		MethodExecuteStreamingSql: {Errors: []error{status.Error(codes.Aborted, "Transaction aborted")}},
	}, 2); err != nil {
		t.Fatal(err)
	}
}

func TestClient_ReadWriteTransaction_UnavailableOnBeginTransaction(t *testing.T) {
	t.Parallel()
	if err := testReadWriteTransaction(t, map[string]SimulatedExecutionTime{
		MethodBeginTransaction: {Errors: []error{status.Error(codes.Unavailable, "Unavailable")}},
	}, 1); err != nil {
		t.Fatal(err)
	}
}

func TestClient_ReadWriteTransaction_UnavailableOnBeginAndAbortOnCommit(t *testing.T) {
	if err := testReadWriteTransaction(t, map[string]SimulatedExecutionTime{
		MethodBeginTransaction:  {Errors: []error{status.Error(codes.Unavailable, "Unavailable")}},
		MethodCommitTransaction: {Errors: []error{status.Error(codes.Aborted, "Aborted")}},
	}, 2); err != nil {
		t.Fatal(err)
	}
}

func TestClient_ReadWriteTransaction_UnavailableOnExecuteStreamingSql(t *testing.T) {
	t.Parallel()
	if err := testReadWriteTransaction(t, map[string]SimulatedExecutionTime{
		MethodExecuteStreamingSql: {Errors: []error{status.Error(codes.Unavailable, "Unavailable")}},
	}, 1); err != nil {
		t.Fatal(err)
	}
}

func TestClient_ReadWriteTransaction_UnavailableOnBeginAndExecuteStreamingSqlAndTwiceAbortOnCommit(t *testing.T) {
	t.Parallel()
	if err := testReadWriteTransaction(t, map[string]SimulatedExecutionTime{
		MethodBeginTransaction:    {Errors: []error{status.Error(codes.Unavailable, "Unavailable")}},
		MethodExecuteStreamingSql: {Errors: []error{status.Error(codes.Unavailable, "Unavailable")}},
		MethodCommitTransaction:   {Errors: []error{status.Error(codes.Aborted, "Aborted"), status.Error(codes.Aborted, "Aborted")}},
	}, 3); err != nil {
		t.Fatal(err)
	}
}

func TestClient_ReadWriteTransaction_CommitAborted(t *testing.T) {
	t.Parallel()
	server, client, teardown := setupMockedTestServer(t)
	server.TestSpanner.PutExecutionTime(MethodCommitTransaction, SimulatedExecutionTime{
		Errors: []error{status.Error(codes.Aborted, "Aborted")},
	})
	defer teardown()
	ctx := context.Background()
	attempts := 0
	_, err := client.ReadWriteTransaction(ctx, func(ctx context.Context, tx *ReadWriteTransaction) error {
		attempts++
		_, err := tx.Update(ctx, Statement{SQL: UpdateBarSetFoo})
		if err != nil {
			return err
		}
		return nil
	})
	if err != nil {
		t.Fatal(err)
	}
	if g, w := attempts, 2; g != w {
		t.Fatalf("attempt count mismatch:\nWant: %v\nGot: %v", w, g)
	}
}

func TestClient_ReadWriteTransaction_DMLAborted(t *testing.T) {
	t.Parallel()
	server, client, teardown := setupMockedTestServer(t)
	server.TestSpanner.PutExecutionTime(MethodExecuteSql, SimulatedExecutionTime{
		Errors: []error{status.Error(codes.Aborted, "Aborted")},
	})
	defer teardown()
	ctx := context.Background()
	attempts := 0
	_, err := client.ReadWriteTransaction(ctx, func(ctx context.Context, tx *ReadWriteTransaction) error {
		attempts++
		_, err := tx.Update(ctx, Statement{SQL: UpdateBarSetFoo})
		if err != nil {
			return err
		}
		return nil
	})
	if err != nil {
		t.Fatal(err)
	}
	if g, w := attempts, 2; g != w {
		t.Fatalf("attempt count mismatch:\nWant: %v\nGot: %v", w, g)
	}
}

func TestClient_ReadWriteTransaction_BatchDMLAborted(t *testing.T) {
	t.Parallel()
	server, client, teardown := setupMockedTestServer(t)
	server.TestSpanner.PutExecutionTime(MethodExecuteBatchDml, SimulatedExecutionTime{
		Errors: []error{status.Error(codes.Aborted, "Aborted")},
	})
	defer teardown()
	ctx := context.Background()
	attempts := 0
	_, err := client.ReadWriteTransaction(ctx, func(ctx context.Context, tx *ReadWriteTransaction) error {
		attempts++
		_, err := tx.BatchUpdate(ctx, []Statement{{SQL: UpdateBarSetFoo}})
		if err != nil {
			return err
		}
		return nil
	})
	if err != nil {
		t.Fatal(err)
	}
	if g, w := attempts, 2; g != w {
		t.Fatalf("attempt count mismatch:\nWant: %v\nGot: %v", w, g)
	}
}

func TestClient_ReadWriteTransaction_BatchDMLAbortedHalfway(t *testing.T) {
	t.Parallel()
	server, client, teardown := setupMockedTestServer(t)
	defer teardown()
	abortedStatement := "UPDATE FOO_ABORTED SET BAR=1 WHERE ID=2"
	server.TestSpanner.PutStatementResult(
		abortedStatement,
		&StatementResult{
			Type: StatementResultError,
			Err:  status.Error(codes.Aborted, "Statement was aborted"),
		},
	)
	ctx := context.Background()
	var updateCounts []int64
	attempts := 0
	_, err := client.ReadWriteTransaction(ctx, func(ctx context.Context, tx *ReadWriteTransaction) error {
		attempts++
		if attempts > 1 {
			// Replace the aborted result with a real result to prevent the
			// transaction from aborting indefinitely.
			server.TestSpanner.PutStatementResult(
				abortedStatement,
				&StatementResult{
					Type:        StatementResultUpdateCount,
					UpdateCount: 3,
				},
			)
		}
		var err error
		updateCounts, err = tx.BatchUpdate(ctx, []Statement{{SQL: abortedStatement}, {SQL: UpdateBarSetFoo}})
		if err != nil {
			return err
		}
		return nil
	})
	if err != nil {
		t.Fatal(err)
	}
	if g, w := attempts, 2; g != w {
		t.Fatalf("attempt count mismatch:\nWant: %v\nGot: %v", w, g)
	}
	if g, w := updateCounts, []int64{3, UpdateBarSetFooRowCount}; !testEqual(w, g) {
		t.Fatalf("update count mismatch\nWant: %v\nGot: %v", w, g)
	}
}

func TestClient_ReadWriteTransaction_QueryAborted(t *testing.T) {
	t.Parallel()
	server, client, teardown := setupMockedTestServer(t)
	server.TestSpanner.PutExecutionTime(MethodExecuteStreamingSql, SimulatedExecutionTime{
		Errors: []error{status.Error(codes.Aborted, "Aborted")},
	})
	defer teardown()
	ctx := context.Background()
	attempts := 0
	_, err := client.ReadWriteTransaction(ctx, func(ctx context.Context, tx *ReadWriteTransaction) error {
		attempts++
		iter := tx.Query(ctx, Statement{SQL: SelectFooFromBar})
		defer iter.Stop()
		for {
			_, err := iter.Next()
			if err == iterator.Done {
				break
			}
			if err != nil {
				return err
			}
		}
		return nil
	})
	if err != nil {
		t.Fatal(err)
	}
	if g, w := attempts, 2; g != w {
		t.Fatalf("attempt count mismatch:\nWant: %v\nGot: %v", w, g)
	}
}

func TestClient_ReadWriteTransaction_AbortedOnExecuteStreamingSqlAndCommit(t *testing.T) {
	t.Parallel()
	if err := testReadWriteTransaction(t, map[string]SimulatedExecutionTime{
		MethodExecuteStreamingSql: {Errors: []error{status.Error(codes.Aborted, "Aborted")}},
		MethodCommitTransaction:   {Errors: []error{status.Error(codes.Aborted, "Aborted"), status.Error(codes.Aborted, "Aborted")}},
	}, 4); err != nil {
		t.Fatal(err)
	}
}

func TestClient_ReadWriteTransactionCommitAbortedAndUnavailable(t *testing.T) {
	t.Parallel()
	if err := testReadWriteTransaction(t, map[string]SimulatedExecutionTime{
		MethodCommitTransaction: {
			Errors: []error{
				status.Error(codes.Aborted, "Transaction aborted"),
				status.Error(codes.Unavailable, "Unavailable"),
			},
		},
	}, 2); err != nil {
		t.Fatal(err)
	}
}

func TestClient_ReadWriteTransactionCommitAlreadyExists(t *testing.T) {
	t.Parallel()
	if err := testReadWriteTransaction(t, map[string]SimulatedExecutionTime{
		MethodCommitTransaction: {Errors: []error{status.Error(codes.AlreadyExists, "A row with this key already exists")}},
	}, 1); err != nil {
		if status.Code(err) != codes.AlreadyExists {
			t.Fatalf("Got unexpected error %v, expected %v", err, codes.AlreadyExists)
		}
	} else {
		t.Fatalf("Missing expected exception")
	}
}

func testReadWriteTransaction(t *testing.T, executionTimes map[string]SimulatedExecutionTime, expectedAttempts int) error {
	return testReadWriteTransactionWithConfig(t, ClientConfig{SessionPoolConfig: DefaultSessionPoolConfig}, executionTimes, expectedAttempts)
}

func testReadWriteTransactionWithConfig(t *testing.T, config ClientConfig, executionTimes map[string]SimulatedExecutionTime, expectedAttempts int) error {
	server, client, teardown := setupMockedTestServer(t)
	defer teardown()
	for method, exec := range executionTimes {
		server.TestSpanner.PutExecutionTime(method, exec)
	}
	ctx := context.Background()
	var attempts int
	_, err := client.ReadWriteTransaction(ctx, func(ctx context.Context, tx *ReadWriteTransaction) error {
		attempts++
		iter := tx.Query(ctx, NewStatement(SelectSingerIDAlbumIDAlbumTitleFromAlbums))
		defer iter.Stop()
		rowCount := int64(0)
		for {
			row, err := iter.Next()
			if err == iterator.Done {
				break
			}
			if err != nil {
				return err
			}
			var singerID, albumID int64
			var albumTitle string
			if err := row.Columns(&singerID, &albumID, &albumTitle); err != nil {
				return err
			}
			rowCount++
		}
		if rowCount != SelectSingerIDAlbumIDAlbumTitleFromAlbumsRowCount {
			return status.Errorf(codes.FailedPrecondition, "Row count mismatch, got %v, expected %v", rowCount, SelectSingerIDAlbumIDAlbumTitleFromAlbumsRowCount)
		}
		return nil
	})
	if err != nil {
		return err
	}
	if expectedAttempts != attempts {
		t.Fatalf("unexpected number of attempts: %d, expected %d", attempts, expectedAttempts)
	}
	return nil
}

func TestClient_ApplyAtLeastOnce(t *testing.T) {
	t.Parallel()
	server, client, teardown := setupMockedTestServer(t)
	defer teardown()
	ms := []*Mutation{
		Insert("Accounts", []string{"AccountId", "Nickname", "Balance"}, []interface{}{int64(1), "Foo", int64(50)}),
		Insert("Accounts", []string{"AccountId", "Nickname", "Balance"}, []interface{}{int64(2), "Bar", int64(1)}),
	}
	server.TestSpanner.PutExecutionTime(MethodCommitTransaction,
		SimulatedExecutionTime{
			Errors: []error{status.Error(codes.Aborted, "Transaction aborted")},
		})
	_, err := client.Apply(context.Background(), ms, ApplyAtLeastOnce())
	if err != nil {
		t.Fatal(err)
	}
}

func TestClient_ApplyAtLeastOnceReuseSession(t *testing.T) {
	t.Parallel()
	server, client, teardown := setupMockedTestServerWithConfig(t, ClientConfig{
		SessionPoolConfig: SessionPoolConfig{
			MinOpened:           0,
			WriteSessions:       0.0,
			TrackSessionHandles: true,
		},
	})
	defer teardown()
	sp := client.idleSessions
	ms := []*Mutation{
		Insert("Accounts", []string{"AccountId", "Nickname", "Balance"}, []interface{}{int64(1), "Foo", int64(50)}),
		Insert("Accounts", []string{"AccountId", "Nickname", "Balance"}, []interface{}{int64(2), "Bar", int64(1)}),
	}
	for i := 0; i < 10; i++ {
		_, err := client.Apply(context.Background(), ms, ApplyAtLeastOnce())
		if err != nil {
			t.Fatal(err)
		}
		sp.mu.Lock()
		if g, w := uint64(sp.idleList.Len())+sp.createReqs, sp.incStep; g != w {
			t.Fatalf("idle session count mismatch:\nGot: %v\nWant: %v", g, w)
		}
		if g, w := uint64(len(server.TestSpanner.DumpSessions())), sp.incStep; g != w {
			t.Fatalf("server session count mismatch:\nGot: %v\nWant: %v", g, w)
		}
		sp.mu.Unlock()
	}
	// There should be no sessions marked as checked out.
	sp.mu.Lock()
	g, w := sp.trackedSessionHandles.Len(), 0
	sp.mu.Unlock()
	if g != w {
		t.Fatalf("checked out sessions count mismatch:\nGot: %v\nWant: %v", g, w)
	}
}

func TestClient_ApplyAtLeastOnceInvalidArgument(t *testing.T) {
	t.Parallel()
	server, client, teardown := setupMockedTestServerWithConfig(t, ClientConfig{
		SessionPoolConfig: SessionPoolConfig{
			MinOpened:           0,
			WriteSessions:       0.0,
			TrackSessionHandles: true,
		},
	})
	defer teardown()
	sp := client.idleSessions
	ms := []*Mutation{
		Insert("Accounts", []string{"AccountId", "Nickname", "Balance"}, []interface{}{int64(1), "Foo", int64(50)}),
		Insert("Accounts", []string{"AccountId", "Nickname", "Balance"}, []interface{}{int64(2), "Bar", int64(1)}),
	}
	for i := 0; i < 10; i++ {
		server.TestSpanner.PutExecutionTime(MethodCommitTransaction,
			SimulatedExecutionTime{
				Errors: []error{status.Error(codes.InvalidArgument, "Invalid data")},
			})
		_, err := client.Apply(context.Background(), ms, ApplyAtLeastOnce())
		if status.Code(err) != codes.InvalidArgument {
			t.Fatal(err)
		}
		sp.mu.Lock()
		if g, w := uint64(sp.idleList.Len())+sp.createReqs, sp.incStep; g != w {
			t.Fatalf("idle session count mismatch:\nGot: %v\nWant: %v", g, w)
		}
		if g, w := uint64(len(server.TestSpanner.DumpSessions())), sp.incStep; g != w {
			t.Fatalf("server session count mismatch:\nGot: %v\nWant: %v", g, w)
		}
		sp.mu.Unlock()
	}
	// There should be no sessions marked as checked out.
	client.idleSessions.mu.Lock()
	g, w := client.idleSessions.trackedSessionHandles.Len(), 0
	client.idleSessions.mu.Unlock()
	if g != w {
		t.Fatalf("checked out sessions count mismatch:\nGot: %v\nWant: %v", g, w)
	}
}

func TestReadWriteTransaction_ErrUnexpectedEOF(t *testing.T) {
	t.Parallel()
	_, client, teardown := setupMockedTestServer(t)
	defer teardown()
	ctx := context.Background()
	var attempts int
	_, err := client.ReadWriteTransaction(ctx, func(ctx context.Context, tx *ReadWriteTransaction) error {
		attempts++
		iter := tx.Query(ctx, NewStatement(SelectSingerIDAlbumIDAlbumTitleFromAlbums))
		defer iter.Stop()
		for {
			row, err := iter.Next()
			if err == iterator.Done {
				break
			}
			if err != nil {
				return err
			}
			var singerID, albumID int64
			var albumTitle string
			if err := row.Columns(&singerID, &albumID, &albumTitle); err != nil {
				return err
			}
		}
		return io.ErrUnexpectedEOF
	})
	if err != io.ErrUnexpectedEOF {
		t.Fatalf("Missing expected error %v, got %v", io.ErrUnexpectedEOF, err)
	}
	if attempts != 1 {
		t.Fatalf("unexpected number of attempts: %d, expected %d", attempts, 1)
	}
}

func TestReadWriteTransaction_WrapError(t *testing.T) {
	t.Parallel()
	server, client, teardown := setupMockedTestServer(t)
	defer teardown()
	// Abort the transaction on both the query as well as commit.
	// The first abort error will be wrapped. The client will unwrap the cause
	// of the error and retry the transaction. The aborted error on commit
	// will not be wrapped, but will also be recognized by the client as an
	// abort that should be retried.
	server.TestSpanner.PutExecutionTime(MethodExecuteStreamingSql,
		SimulatedExecutionTime{
			Errors: []error{status.Error(codes.Aborted, "Transaction aborted")},
		})
	server.TestSpanner.PutExecutionTime(MethodCommitTransaction,
		SimulatedExecutionTime{
			Errors: []error{status.Error(codes.Aborted, "Transaction aborted")},
		})
	msg := "query failed"
	numAttempts := 0
	ctx := context.Background()
	_, err := client.ReadWriteTransaction(ctx, func(ctx context.Context, tx *ReadWriteTransaction) error {
		numAttempts++
		iter := tx.Query(ctx, NewStatement(SelectSingerIDAlbumIDAlbumTitleFromAlbums))
		defer iter.Stop()
		for {
			_, err := iter.Next()
			if err == iterator.Done {
				break
			}
			if err != nil {
				// Wrap the error in another error that implements the
				// (xerrors|errors).Wrapper interface.
				return &wrappedTestError{err, msg}
			}
		}
		return nil
	})
	if err != nil {
		t.Fatalf("Unexpected error\nGot: %v\nWant: nil", err)
	}
	if g, w := numAttempts, 3; g != w {
		t.Fatalf("Number of transaction attempts mismatch\nGot: %d\nWant: %d", w, w)
	}

	// Execute a transaction that returns a non-retryable error that is
	// wrapped in a custom error. The transaction should return the custom
	// error.
	server.TestSpanner.PutExecutionTime(MethodExecuteStreamingSql,
		SimulatedExecutionTime{
			Errors: []error{status.Error(codes.NotFound, "Table not found")},
		})
	_, err = client.ReadWriteTransaction(ctx, func(ctx context.Context, tx *ReadWriteTransaction) error {
		numAttempts++
		iter := tx.Query(ctx, NewStatement(SelectSingerIDAlbumIDAlbumTitleFromAlbums))
		defer iter.Stop()
		for {
			_, err := iter.Next()
			if err == iterator.Done {
				break
			}
			if err != nil {
				// Wrap the error in another error that implements the
				// (xerrors|errors).Wrapper interface.
				return &wrappedTestError{err, msg}
			}
		}
		return nil
	})
	if err == nil || err.Error() != msg {
		t.Fatalf("Unexpected error\nGot: %v\nWant: %v", err, msg)
	}
}

func TestReadWriteTransaction_WrapSessionNotFoundError(t *testing.T) {
	t.Parallel()
	server, client, teardown := setupMockedTestServer(t)
	defer teardown()
	server.TestSpanner.PutExecutionTime(MethodBeginTransaction,
		SimulatedExecutionTime{
			Errors: []error{newSessionNotFoundError("projects/p/instances/i/databases/d/sessions/s")},
		})
	server.TestSpanner.PutExecutionTime(MethodExecuteStreamingSql,
		SimulatedExecutionTime{
			Errors: []error{newSessionNotFoundError("projects/p/instances/i/databases/d/sessions/s")},
		})
	server.TestSpanner.PutExecutionTime(MethodCommitTransaction,
		SimulatedExecutionTime{
			Errors: []error{newSessionNotFoundError("projects/p/instances/i/databases/d/sessions/s")},
		})
	msg := "query failed"
	numAttempts := 0
	ctx := context.Background()
	_, err := client.ReadWriteTransaction(ctx, func(ctx context.Context, tx *ReadWriteTransaction) error {
		numAttempts++
		iter := tx.Query(ctx, NewStatement(SelectSingerIDAlbumIDAlbumTitleFromAlbums))
		defer iter.Stop()
		for {
			_, err := iter.Next()
			if err == iterator.Done {
				break
			}
			if err != nil {
				// Wrap the error in another error that implements the
				// (xerrors|errors).Wrapper interface.
				return &wrappedTestError{err, msg}
			}
		}
		return nil
	})
	if err != nil {
		t.Fatalf("Unexpected error\nGot: %v\nWant: nil", err)
	}
	// We want 3 attempts. The 'Session not found' error on BeginTransaction
	// will not retry the entire transaction, which means that we will have two
	// failed attempts and then a successful attempt.
	if g, w := numAttempts, 3; g != w {
		t.Fatalf("Number of transaction attempts mismatch\nGot: %d\nWant: %d", g, w)
	}
}

func TestClient_WriteStructWithPointers(t *testing.T) {
	t.Parallel()
	server, client, teardown := setupMockedTestServer(t)
	defer teardown()
	type T struct {
		ID    int64
		Col1  *string
		Col2  []*string
		Col3  *bool
		Col4  []*bool
		Col5  *int64
		Col6  []*int64
		Col7  *float64
		Col8  []*float64
		Col9  *time.Time
		Col10 []*time.Time
		Col11 *civil.Date
		Col12 []*civil.Date
	}
	t1 := T{
		ID:    1,
		Col2:  []*string{nil},
		Col4:  []*bool{nil},
		Col6:  []*int64{nil},
		Col8:  []*float64{nil},
		Col10: []*time.Time{nil},
		Col12: []*civil.Date{nil},
	}
	s := "foo"
	b := true
	i := int64(100)
	f := 3.14
	tm := time.Now()
	d := civil.DateOf(time.Now())
	t2 := T{
		ID:    2,
		Col1:  &s,
		Col2:  []*string{&s},
		Col3:  &b,
		Col4:  []*bool{&b},
		Col5:  &i,
		Col6:  []*int64{&i},
		Col7:  &f,
		Col8:  []*float64{&f},
		Col9:  &tm,
		Col10: []*time.Time{&tm},
		Col11: &d,
		Col12: []*civil.Date{&d},
	}
	m1, err := InsertStruct("Tab", &t1)
	if err != nil {
		t.Fatal(err)
	}
	m2, err := InsertStruct("Tab", &t2)
	if err != nil {
		t.Fatal(err)
	}
	_, err = client.Apply(context.Background(), []*Mutation{m1, m2})
	if err != nil {
		t.Fatal(err)
	}
	requests := drainRequestsFromServer(server.TestSpanner)
	for _, req := range requests {
		if commit, ok := req.(*sppb.CommitRequest); ok {
			if g, w := len(commit.Mutations), 2; w != g {
				t.Fatalf("mutation count mismatch\nGot: %v\nWant: %v", g, w)
			}
			insert := commit.Mutations[0].GetInsert()
			// The first insert should contain NULL values and arrays
			// containing exactly one NULL element.
			for i := 1; i < len(insert.Values[0].Values); i += 2 {
				// The non-array columns should contain NULL values.
				g, w := insert.Values[0].Values[i].GetKind(), &structpb.Value_NullValue{}
				if _, ok := g.(*structpb.Value_NullValue); !ok {
					t.Fatalf("type mismatch\nGot: %v\nWant: %v", g, w)
				}
				// The array columns should not be NULL.
				g, wList := insert.Values[0].Values[i+1].GetKind(), &structpb.Value_ListValue{}
				if _, ok := g.(*structpb.Value_ListValue); !ok {
					t.Fatalf("type mismatch\nGot: %v\nWant: %v", g, wList)
				}
				// The array should contain 1 NULL value.
				if gLength, wLength := len(insert.Values[0].Values[i+1].GetListValue().Values), 1; gLength != wLength {
					t.Fatalf("list value length mismatch\nGot: %v\nWant: %v", gLength, wLength)
				}
				g, w = insert.Values[0].Values[i+1].GetListValue().Values[0].GetKind(), &structpb.Value_NullValue{}
				if _, ok := g.(*structpb.Value_NullValue); !ok {
					t.Fatalf("type mismatch\nGot: %v\nWant: %v", g, w)
				}
			}

			// The second insert should contain all non-NULL values.
			insert = commit.Mutations[1].GetInsert()
			for i := 1; i < len(insert.Values[0].Values); i += 2 {
				// The non-array columns should contain non-NULL values.
				g := insert.Values[0].Values[i].GetKind()
				if _, ok := g.(*structpb.Value_NullValue); ok {
					t.Fatalf("type mismatch\nGot: %v\nWant: non-NULL value", g)
				}
				// The array columns should also be non-NULL.
				g, wList := insert.Values[0].Values[i+1].GetKind(), &structpb.Value_ListValue{}
				if _, ok := g.(*structpb.Value_ListValue); !ok {
					t.Fatalf("type mismatch\nGot: %v\nWant: %v", g, wList)
				}
				// The array should contain exactly 1 non-NULL value.
				if gLength, wLength := len(insert.Values[0].Values[i+1].GetListValue().Values), 1; gLength != wLength {
					t.Fatalf("list value length mismatch\nGot: %v\nWant: %v", gLength, wLength)
				}
				g = insert.Values[0].Values[i+1].GetListValue().Values[0].GetKind()
				if _, ok := g.(*structpb.Value_NullValue); ok {
					t.Fatalf("type mismatch\nGot: %v\nWant: non-NULL value", g)
				}
			}
		}
	}
}

func TestClient_WriteStructWithCustomTypes(t *testing.T) {
	t.Parallel()
	server, client, teardown := setupMockedTestServer(t)
	defer teardown()
	type CustomString string
	type CustomBool bool
	type CustomInt64 int64
	type CustomFloat64 float64
	type CustomTime time.Time
	type CustomDate civil.Date
	type T struct {
		ID    int64
		Col1  CustomString
		Col2  []CustomString
		Col3  CustomBool
		Col4  []CustomBool
		Col5  CustomInt64
		Col6  []CustomInt64
		Col7  CustomFloat64
		Col8  []CustomFloat64
		Col9  CustomTime
		Col10 []CustomTime
		Col11 CustomDate
		Col12 []CustomDate
	}
	t1 := T{
		ID:    1,
		Col2:  []CustomString{},
		Col4:  []CustomBool{},
		Col6:  []CustomInt64{},
		Col8:  []CustomFloat64{},
		Col10: []CustomTime{},
		Col12: []CustomDate{},
	}
	t2 := T{
		ID:    2,
		Col1:  "foo",
		Col2:  []CustomString{"foo"},
		Col3:  true,
		Col4:  []CustomBool{true},
		Col5:  100,
		Col6:  []CustomInt64{100},
		Col7:  3.14,
		Col8:  []CustomFloat64{3.14},
		Col9:  CustomTime(time.Now()),
		Col10: []CustomTime{CustomTime(time.Now())},
		Col11: CustomDate(civil.DateOf(time.Now())),
		Col12: []CustomDate{CustomDate(civil.DateOf(time.Now()))},
	}
	m1, err := InsertStruct("Tab", &t1)
	if err != nil {
		t.Fatal(err)
	}
	m2, err := InsertStruct("Tab", &t2)
	if err != nil {
		t.Fatal(err)
	}
	_, err = client.Apply(context.Background(), []*Mutation{m1, m2})
	if err != nil {
		t.Fatal(err)
	}
	requests := drainRequestsFromServer(server.TestSpanner)
	for _, req := range requests {
		if commit, ok := req.(*sppb.CommitRequest); ok {
			if g, w := len(commit.Mutations), 2; w != g {
				t.Fatalf("mutation count mismatch\nGot: %v\nWant: %v", g, w)
			}
			insert1 := commit.Mutations[0].GetInsert()
			row1 := insert1.Values[0]
			// The first insert should contain empty values and empty arrays
			for i := 1; i < len(row1.Values); i += 2 {
				// The non-array columns should contain empty values.
				g := row1.Values[i].GetKind()
				if _, ok := g.(*structpb.Value_NullValue); ok {
					t.Fatalf("type mismatch\nGot: %v\nWant: non-NULL value", g)
				}
				// The array columns should not be NULL.
				g, wList := row1.Values[i+1].GetKind(), &structpb.Value_ListValue{}
				if _, ok := g.(*structpb.Value_ListValue); !ok {
					t.Fatalf("type mismatch\nGot: %v\nWant: %v", g, wList)
				}
			}

			// The second insert should contain all non-NULL values.
			insert2 := commit.Mutations[1].GetInsert()
			row2 := insert2.Values[0]
			for i := 1; i < len(row2.Values); i += 2 {
				// The non-array columns should contain non-NULL values.
				g := row2.Values[i].GetKind()
				if _, ok := g.(*structpb.Value_NullValue); ok {
					t.Fatalf("type mismatch\nGot: %v\nWant: non-NULL value", g)
				}
				// The array columns should also be non-NULL.
				g, wList := row2.Values[i+1].GetKind(), &structpb.Value_ListValue{}
				if _, ok := g.(*structpb.Value_ListValue); !ok {
					t.Fatalf("type mismatch\nGot: %v\nWant: %v", g, wList)
				}
				// The array should contain exactly 1 non-NULL value.
				if gLength, wLength := len(row2.Values[i+1].GetListValue().Values), 1; gLength != wLength {
					t.Fatalf("list value length mismatch\nGot: %v\nWant: %v", gLength, wLength)
				}
				g = row2.Values[i+1].GetListValue().Values[0].GetKind()
				if _, ok := g.(*structpb.Value_NullValue); ok {
					t.Fatalf("type mismatch\nGot: %v\nWant: non-NULL value", g)
				}
			}
		}
	}
}

func TestReadWriteTransaction_ContextTimeoutDuringDuringCommit(t *testing.T) {
	t.Parallel()
	server, client, teardown := setupMockedTestServer(t)
	defer teardown()
	server.TestSpanner.PutExecutionTime(MethodCommitTransaction,
		SimulatedExecutionTime{
			MinimumExecutionTime: time.Minute,
		})
	ctx, cancel := context.WithTimeout(context.Background(), 200*time.Millisecond)
	defer cancel()
	_, err := client.ReadWriteTransaction(ctx, func(ctx context.Context, tx *ReadWriteTransaction) error {
		tx.BufferWrite([]*Mutation{Insert("FOO", []string{"ID", "NAME"}, []interface{}{int64(1), "bar"})})
		return nil
	})
	errContext, _ := context.WithTimeout(context.Background(), -time.Second)
	w := toSpannerErrorWithCommitInfo(errContext.Err(), true).(*Error)
	var se *Error
	if !errorAs(err, &se) {
		t.Fatalf("Error mismatch\nGot: %v\nWant: %v", err, w)
	}
	if se.GRPCStatus().Code() != w.GRPCStatus().Code() {
		t.Fatalf("Error status mismatch:\nGot: %v\nWant: %v", se.GRPCStatus(), w.GRPCStatus())
	}
	if se.Error() != w.Error() {
		t.Fatalf("Error message mismatch:\nGot %s\nWant: %s", se.Error(), w.Error())
	}
	var outcome *TransactionOutcomeUnknownError
	if !errorAs(err, &outcome) {
		t.Fatalf("Missing wrapped TransactionOutcomeUnknownError error")
	}
}

func TestFailedCommit_NoRollback(t *testing.T) {
	t.Parallel()
	server, client, teardown := setupMockedTestServerWithConfig(t, ClientConfig{
		SessionPoolConfig: SessionPoolConfig{
			MinOpened:     0,
			MaxOpened:     1,
			WriteSessions: 0,
		},
	})
	defer teardown()
	server.TestSpanner.PutExecutionTime(MethodCommitTransaction,
		SimulatedExecutionTime{
			Errors: []error{status.Errorf(codes.InvalidArgument, "Invalid mutations")},
		})
	_, err := client.Apply(context.Background(), []*Mutation{
		Insert("FOO", []string{"ID", "BAR"}, []interface{}{1, "value"}),
	})
	if got, want := status.Convert(err).Code(), codes.InvalidArgument; got != want {
		t.Fatalf("Error mismatch\nGot: %v\nWant: %v", got, want)
	}
	// The failed commit should not trigger a rollback after the commit.
	if _, err := shouldHaveReceived(server.TestSpanner, []interface{}{
		&sppb.BatchCreateSessionsRequest{},
		&sppb.BeginTransactionRequest{},
		&sppb.CommitRequest{},
	}); err != nil {
		t.Fatalf("Received RPCs mismatch: %v", err)
	}
}

func TestFailedUpdate_ShouldRollback(t *testing.T) {
	t.Parallel()
	server, client, teardown := setupMockedTestServerWithConfig(t, ClientConfig{
		SessionPoolConfig: SessionPoolConfig{
			MinOpened:     0,
			MaxOpened:     1,
			WriteSessions: 0,
		},
	})
	defer teardown()
	server.TestSpanner.PutExecutionTime(MethodExecuteSql,
		SimulatedExecutionTime{
			Errors: []error{status.Errorf(codes.InvalidArgument, "Invalid update")},
		})
	_, err := client.ReadWriteTransaction(context.Background(), func(ctx context.Context, tx *ReadWriteTransaction) error {
		_, err := tx.Update(ctx, NewStatement("UPDATE FOO SET BAR='value' WHERE ID=1"))
		return err
	})
	if got, want := status.Convert(err).Code(), codes.InvalidArgument; got != want {
		t.Fatalf("Error mismatch\nGot: %v\nWant: %v", got, want)
	}
	// The failed update should trigger a rollback.
	if _, err := shouldHaveReceived(server.TestSpanner, []interface{}{
		&sppb.BatchCreateSessionsRequest{},
		&sppb.BeginTransactionRequest{},
		&sppb.ExecuteSqlRequest{},
		&sppb.RollbackRequest{},
	}); err != nil {
		t.Fatalf("Received RPCs mismatch: %v", err)
	}
}

func TestClient_NumChannels(t *testing.T) {
	t.Parallel()

	configuredNumChannels := 8
	_, client, teardown := setupMockedTestServerWithConfig(
		t,
		ClientConfig{NumChannels: configuredNumChannels},
	)
	defer teardown()
	if g, w := client.sc.connPool.Num(), configuredNumChannels; g != w {
		t.Fatalf("NumChannels mismatch\nGot: %v\nWant: %v", g, w)
	}
}

func TestClient_WithGRPCConnectionPool(t *testing.T) {
	t.Parallel()

	configuredConnPool := 8
	_, client, teardown := setupMockedTestServerWithConfigAndClientOptions(
		t,
		ClientConfig{},
		[]option.ClientOption{option.WithGRPCConnectionPool(configuredConnPool)},
	)
	defer teardown()
	if g, w := client.sc.connPool.Num(), configuredConnPool; g != w {
		t.Fatalf("NumChannels mismatch\nGot: %v\nWant: %v", g, w)
	}
}

func TestClient_WithGRPCConnectionPoolAndNumChannels(t *testing.T) {
	t.Parallel()

	configuredNumChannels := 8
	configuredConnPool := 8
	_, client, teardown := setupMockedTestServerWithConfigAndClientOptions(
		t,
		ClientConfig{NumChannels: configuredNumChannels},
		[]option.ClientOption{option.WithGRPCConnectionPool(configuredConnPool)},
	)
	defer teardown()
	if g, w := client.sc.connPool.Num(), configuredConnPool; g != w {
		t.Fatalf("NumChannels mismatch\nGot: %v\nWant: %v", g, w)
	}
}

func TestClient_WithGRPCConnectionPoolAndNumChannels_Misconfigured(t *testing.T) {
	t.Parallel()

	// Deliberately misconfigure NumChannels and ConnPool.
	configuredNumChannels := 8
	configuredConnPool := 16

	_, opts, serverTeardown := NewMockedSpannerInMemTestServer(t)
	defer serverTeardown()
	opts = append(opts, option.WithGRPCConnectionPool(configuredConnPool))

	_, err := NewClientWithConfig(context.Background(), "projects/p/instances/i/databases/d", ClientConfig{NumChannels: configuredNumChannels}, opts...)
	msg := "Connection pool mismatch:"
	if err == nil {
		t.Fatalf("Error mismatch\nGot: nil\nWant: %s", msg)
	}
	var se *Error
	if ok := errorAs(err, &se); !ok {
		t.Fatalf("Error mismatch\nGot: %v\nWant: An instance of a Spanner error", err)
	}
	if g, w := se.GRPCStatus().Code(), codes.InvalidArgument; g != w {
		t.Fatalf("Error code mismatch\nGot: %v\nWant: %v", g, w)
	}
	if !strings.Contains(se.Error(), msg) {
		t.Fatalf("Error message mismatch\nGot: %s\nWant: %s", se.Error(), msg)
	}
}

func TestClient_CallOptions(t *testing.T) {
	t.Parallel()
	co := &vkit.CallOptions{
		CreateSession: []gax.CallOption{
			gax.WithRetry(func() gax.Retryer {
				return gax.OnCodes([]codes.Code{
					codes.Unavailable, codes.DeadlineExceeded,
				}, gax.Backoff{
					Initial:    200 * time.Millisecond,
					Max:        30000 * time.Millisecond,
					Multiplier: 1.25,
				})
			}),
		},
	}

	_, client, teardown := setupMockedTestServerWithConfig(t, ClientConfig{CallOptions: co})
	defer teardown()

	c, err := client.sc.nextClient()
	if err != nil {
		t.Fatalf("failed to get a session client: %v", err)
	}

	cs := &gax.CallSettings{}
	// This is the default retry setting.
	c.CallOptions.CreateSession[0].Resolve(cs)
	if got, want := fmt.Sprintf("%v", cs.Retry()), "&{{250000000 32000000000 1.3 0} [14]}"; got != want {
		t.Fatalf("merged CallOptions is incorrect: got %v, want %v", got, want)
	}

	// This is the custom retry setting.
	c.CallOptions.CreateSession[1].Resolve(cs)
	if got, want := fmt.Sprintf("%v", cs.Retry()), "&{{200000000 30000000000 1.25 0} [14 4]}"; got != want {
		t.Fatalf("merged CallOptions is incorrect: got %v, want %v", got, want)
	}
}

func TestClient_QueryWithCallOptions(t *testing.T) {
	t.Parallel()
	co := &vkit.CallOptions{
		ExecuteSql: []gax.CallOption{
			gax.WithRetry(func() gax.Retryer {
				return gax.OnCodes([]codes.Code{
					codes.DeadlineExceeded,
				}, gax.Backoff{
					Initial:    200 * time.Millisecond,
					Max:        30000 * time.Millisecond,
					Multiplier: 1.25,
				})
			}),
		},
	}
	server, client, teardown := setupMockedTestServerWithConfig(t, ClientConfig{CallOptions: co})
	server.TestSpanner.PutExecutionTime(MethodExecuteSql, SimulatedExecutionTime{
		Errors: []error{status.Error(codes.DeadlineExceeded, "Deadline exceeded")},
	})
	defer teardown()
	ctx := context.Background()
	_, err := client.ReadWriteTransaction(ctx, func(ctx context.Context, tx *ReadWriteTransaction) error {
		_, err := tx.Update(ctx, Statement{SQL: UpdateBarSetFoo})
		if err != nil {
			return err
		}
		return nil
	})
	if err != nil {
		t.Fatal(err)
	}
}

func TestClient_ShouldReceiveMetadataForEmptyResultSet(t *testing.T) {
	t.Parallel()

	server, client, teardown := setupMockedTestServer(t)
	// This creates an empty result set.
	res := server.CreateSingleRowSingersResult(SelectSingerIDAlbumIDAlbumTitleFromAlbumsRowCount)
	sql := "SELECT SingerId, AlbumId, AlbumTitle FROM Albums WHERE 1=2"
	server.TestSpanner.PutStatementResult(sql, res)
	defer teardown()
	ctx := context.Background()
	iter := client.Single().Query(ctx, NewStatement(sql))
	defer iter.Stop()
	row, err := iter.Next()
	if err != iterator.Done {
		t.Errorf("Query result mismatch:\nGot: %v\nWant: <no rows>", row)
	}
	metadata := iter.Metadata
	if metadata == nil {
		t.Fatalf("Missing ResultSet Metadata")
	}
	if metadata.RowType == nil {
		t.Fatalf("Missing ResultSet RowType")
	}
	if metadata.RowType.Fields == nil {
		t.Fatalf("Missing ResultSet Fields")
	}
	if g, w := len(metadata.RowType.Fields), 3; g != w {
		t.Fatalf("Field count mismatch\nGot: %v\nWant: %v", g, w)
	}
	wantFieldNames := []string{"SingerId", "AlbumId", "AlbumTitle"}
	for i, w := range wantFieldNames {
		g := metadata.RowType.Fields[i].Name
		if g != w {
			t.Fatalf("Field[%v] name mismatch\nGot: %v\nWant: %v", i, g, w)
		}
	}
	wantFieldTypes := []sppb.TypeCode{sppb.TypeCode_INT64, sppb.TypeCode_INT64, sppb.TypeCode_STRING}
	for i, w := range wantFieldTypes {
		g := metadata.RowType.Fields[i].Type.Code
		if g != w {
			t.Fatalf("Field[%v] type mismatch\nGot: %v\nWant: %v", i, g, w)
		}
	}
}

func TestClient_EncodeCustomFieldType(t *testing.T) {
	t.Parallel()

	type typesTable struct {
		Int    customStructToInt    `spanner:"Int"`
		String customStructToString `spanner:"String"`
		Float  customStructToFloat  `spanner:"Float"`
		Bool   customStructToBool   `spanner:"Bool"`
		Time   customStructToTime   `spanner:"Time"`
		Date   customStructToDate   `spanner:"Date"`
	}

	server, client, teardown := setupMockedTestServer(t)
	defer teardown()
	ctx := context.Background()

	d := typesTable{
		Int:    customStructToInt{1, 23},
		String: customStructToString{"A", "B"},
		Float:  customStructToFloat{1.23, 12.3},
		Bool:   customStructToBool{true, false},
		Time:   customStructToTime{"A", "B"},
		Date:   customStructToDate{"A", "B"},
	}

	m, err := InsertStruct("Types", &d)
	if err != nil {
		t.Fatalf("err: %v", err)
	}

	ms := []*Mutation{m}
	_, err = client.Apply(ctx, ms)
	if err != nil {
		t.Fatalf("err: %v", err)
	}

	reqs := drainRequestsFromServer(server.TestSpanner)

	for _, req := range reqs {
		if commitReq, ok := req.(*sppb.CommitRequest); ok {
			val := commitReq.Mutations[0].GetInsert().Values[0]

			if got, want := val.Values[0].GetStringValue(), "123"; got != want {
				t.Fatalf("value mismatch: got %v (kind %T), want %v", got, val.Values[0].GetKind(), want)
			}
			if got, want := val.Values[1].GetStringValue(), "A-B"; got != want {
				t.Fatalf("value mismatch: got %v (kind %T), want %v", got, val.Values[1].GetKind(), want)
			}
			if got, want := val.Values[2].GetNumberValue(), float64(123.123); got != want {
				t.Fatalf("value mismatch: got %v (kind %T), want %v", got, val.Values[2].GetKind(), want)
			}
			if got, want := val.Values[3].GetBoolValue(), true; got != want {
				t.Fatalf("value mismatch: got %v (kind %T), want %v", got, val.Values[3].GetKind(), want)
			}
			if got, want := val.Values[4].GetStringValue(), "2016-11-15T15:04:05.999999999Z"; got != want {
				t.Fatalf("value mismatch: got %v (kind %T), want %v", got, val.Values[4].GetKind(), want)
			}
			if got, want := val.Values[5].GetStringValue(), "2016-11-15"; got != want {
				t.Fatalf("value mismatch: got %v (kind %T), want %v", got, val.Values[5].GetKind(), want)
			}
		}
	}
}

func setupDecodeCustomFieldResult(server *MockedSpannerInMemTestServer, stmt string) error {
	metadata := &sppb.ResultSetMetadata{
		RowType: &sppb.StructType{
			Fields: []*sppb.StructType_Field{
				{Name: "Int", Type: &sppb.Type{Code: sppb.TypeCode_INT64}},
				{Name: "String", Type: &sppb.Type{Code: sppb.TypeCode_STRING}},
				{Name: "Float", Type: &sppb.Type{Code: sppb.TypeCode_FLOAT64}},
				{Name: "Bool", Type: &sppb.Type{Code: sppb.TypeCode_BOOL}},
				{Name: "Time", Type: &sppb.Type{Code: sppb.TypeCode_TIMESTAMP}},
				{Name: "Date", Type: &sppb.Type{Code: sppb.TypeCode_DATE}},
			},
		},
	}
	rowValues := []*structpb.Value{
		{Kind: &structpb.Value_StringValue{StringValue: "123"}},
		{Kind: &structpb.Value_StringValue{StringValue: "A-B"}},
		{Kind: &structpb.Value_NumberValue{NumberValue: float64(123.123)}},
		{Kind: &structpb.Value_BoolValue{BoolValue: true}},
		{Kind: &structpb.Value_StringValue{StringValue: "2016-11-15T15:04:05.999999999Z"}},
		{Kind: &structpb.Value_StringValue{StringValue: "2016-11-15"}},
	}
	rows := []*structpb.ListValue{
		{Values: rowValues},
	}
	resultSet := &sppb.ResultSet{
		Metadata: metadata,
		Rows:     rows,
	}
	result := &StatementResult{
		Type:      StatementResultResultSet,
		ResultSet: resultSet,
	}
	return server.TestSpanner.PutStatementResult(stmt, result)
}

func TestClient_DecodeCustomFieldType(t *testing.T) {
	t.Parallel()

	type typesTable struct {
		Int    customStructToInt    `spanner:"Int"`
		String customStructToString `spanner:"String"`
		Float  customStructToFloat  `spanner:"Float"`
		Bool   customStructToBool   `spanner:"Bool"`
		Time   customStructToTime   `spanner:"Time"`
		Date   customStructToDate   `spanner:"Date"`
	}

	server, client, teardown := setupMockedTestServer(t)
	defer teardown()

	query := "SELECT * FROM Types"
	setupDecodeCustomFieldResult(server, query)

	ctx := context.Background()
	stmt := Statement{SQL: query}
	iter := client.Single().Query(ctx, stmt)
	defer iter.Stop()

	var results []typesTable
	for {
		row, err := iter.Next()
		if err == iterator.Done {
			break
		}
		if err != nil {
			t.Fatalf("failed to get next: %v", err)
		}

		var d typesTable
		if err := row.ToStruct(&d); err != nil {
			t.Fatalf("failed to convert a row to a struct: %v", err)
		}
		results = append(results, d)
	}

	if len(results) > 1 {
		t.Fatalf("mismatch length of array: got %v, want 1", results)
	}

	want := typesTable{
		Int:    customStructToInt{1, 23},
		String: customStructToString{"A", "B"},
		Float:  customStructToFloat{1.23, 12.3},
		Bool:   customStructToBool{true, false},
		Time:   customStructToTime{"A", "B"},
		Date:   customStructToDate{"A", "B"},
	}
	got := results[0]
	if !testEqual(got, want) {
		t.Fatalf("mismatch result: got %v, want %v", got, want)
	}
}

func TestClient_EmulatorWithCredentialsFile(t *testing.T) {
	old := os.Getenv("SPANNER_EMULATOR_HOST")
	defer os.Setenv("SPANNER_EMULATOR_HOST", old)

	os.Setenv("SPANNER_EMULATOR_HOST", "localhost:1234")

	client, err := NewClientWithConfig(
		context.Background(),
		"projects/p/instances/i/databases/d",
		ClientConfig{},
		option.WithCredentialsFile("/path/to/key.json"),
	)
	defer client.Close()
	if err != nil {
		t.Fatalf("Failed to create a client with credentials file when running against an emulator: %v", err)
	}
}

func TestBatchReadOnlyTransaction_QueryOptions(t *testing.T) {
	ctx := context.Background()
	qo := QueryOptions{Options: &sppb.ExecuteSqlRequest_QueryOptions{OptimizerVersion: "1"}}
	_, client, teardown := setupMockedTestServerWithConfig(t, ClientConfig{QueryOptions: qo})
	defer teardown()

	txn, err := client.BatchReadOnlyTransaction(ctx, StrongRead())
	if err != nil {
		t.Fatal(err)
	}
	defer txn.Cleanup(ctx)

	if txn.qo != qo {
		t.Fatalf("Query options are mismatched: got %v, want %v", txn.qo, qo)
	}
}

func TestBatchReadOnlyTransactionFromID_QueryOptions(t *testing.T) {
	qo := QueryOptions{Options: &sppb.ExecuteSqlRequest_QueryOptions{OptimizerVersion: "1"}}
	_, client, teardown := setupMockedTestServerWithConfig(t, ClientConfig{QueryOptions: qo})
	defer teardown()

	txn := client.BatchReadOnlyTransactionFromID(BatchReadOnlyTransactionID{})

	if txn.qo != qo {
		t.Fatalf("Query options are mismatched: got %v, want %v", txn.qo, qo)
	}
}

type QueryOptionsTestCase struct {
	name   string
	client QueryOptions
	env    QueryOptions
	query  QueryOptions
	want   QueryOptions
}

func queryOptionsTestCases() []QueryOptionsTestCase {
	return []QueryOptionsTestCase{
		{
			"Client level",
			QueryOptions{Options: &sppb.ExecuteSqlRequest_QueryOptions{OptimizerVersion: "1"}},
			QueryOptions{Options: nil},
			QueryOptions{Options: nil},
			QueryOptions{Options: &sppb.ExecuteSqlRequest_QueryOptions{OptimizerVersion: "1"}},
		},
		{
			"Environment level",
			QueryOptions{Options: nil},
			QueryOptions{Options: &sppb.ExecuteSqlRequest_QueryOptions{OptimizerVersion: "1"}},
			QueryOptions{Options: nil},
			QueryOptions{Options: &sppb.ExecuteSqlRequest_QueryOptions{OptimizerVersion: "1"}},
		},
		{
			"Query level",
			QueryOptions{Options: nil},
			QueryOptions{Options: nil},
			QueryOptions{Options: &sppb.ExecuteSqlRequest_QueryOptions{OptimizerVersion: "1"}},
			QueryOptions{Options: &sppb.ExecuteSqlRequest_QueryOptions{OptimizerVersion: "1"}},
		},
		{
			"Environment level has precedence",
			QueryOptions{Options: &sppb.ExecuteSqlRequest_QueryOptions{OptimizerVersion: "1"}},
			QueryOptions{Options: &sppb.ExecuteSqlRequest_QueryOptions{OptimizerVersion: "2"}},
			QueryOptions{Options: nil},
			QueryOptions{Options: &sppb.ExecuteSqlRequest_QueryOptions{OptimizerVersion: "2"}},
		},
		{
			"Query level has precedence than client level",
			QueryOptions{Options: &sppb.ExecuteSqlRequest_QueryOptions{OptimizerVersion: "1"}},
			QueryOptions{Options: nil},
			QueryOptions{Options: &sppb.ExecuteSqlRequest_QueryOptions{OptimizerVersion: "3"}},
			QueryOptions{Options: &sppb.ExecuteSqlRequest_QueryOptions{OptimizerVersion: "3"}},
		},
		{
			"Query level has highest precedence",
			QueryOptions{Options: &sppb.ExecuteSqlRequest_QueryOptions{OptimizerVersion: "1"}},
			QueryOptions{Options: &sppb.ExecuteSqlRequest_QueryOptions{OptimizerVersion: "2"}},
			QueryOptions{Options: &sppb.ExecuteSqlRequest_QueryOptions{OptimizerVersion: "3"}},
			QueryOptions{Options: &sppb.ExecuteSqlRequest_QueryOptions{OptimizerVersion: "3"}},
		},
	}
}

func TestClient_DoForEachRow_ShouldNotEndSpanWithIteratorDoneError(t *testing.T) {
	// This test cannot be parallel, as the TestExporter does not support that.
	te := itestutil.NewTestExporter()
	defer te.Unregister()
	_, client, teardown := setupMockedTestServer(t)
	defer teardown()

	iter := client.Single().Query(context.Background(), NewStatement(SelectSingerIDAlbumIDAlbumTitleFromAlbums))
	iter.Do(func(r *Row) error {
		return nil
	})
	select {
	case <-te.Stats:
	case <-time.After(1 * time.Second):
		t.Fatal("No stats were exported before timeout")
	}
	if len(te.Spans) == 0 {
		t.Fatal("No spans were exported")
	}
	s := te.Spans[len(te.Spans)-1].Status
	if s.Code != int32(codes.OK) {
		t.Errorf("Span status mismatch\nGot: %v\nWant: %v", s.Code, codes.OK)
	}
}

func TestClient_DoForEachRow_ShouldEndSpanWithQueryError(t *testing.T) {
	// This test cannot be parallel, as the TestExporter does not support that.
	te := itestutil.NewTestExporter()
	defer te.Unregister()
	server, client, teardown := setupMockedTestServer(t)
	defer teardown()

	sql := "SELECT * FROM"
	server.TestSpanner.PutStatementResult(sql, &StatementResult{
		Type: StatementResultError,
		Err:  status.Error(codes.InvalidArgument, "Invalid query"),
	})

	iter := client.Single().Query(context.Background(), NewStatement(sql))
	iter.Do(func(r *Row) error {
		return nil
	})
	select {
	case <-te.Stats:
	case <-time.After(1 * time.Second):
		t.Fatal("No stats were exported before timeout")
	}
	if len(te.Spans) == 0 {
		t.Fatal("No spans were exported")
	}
	s := te.Spans[len(te.Spans)-1].Status
	if s.Code != int32(codes.InvalidArgument) {
		t.Errorf("Span status mismatch\nGot: %v\nWant: %v", s.Code, codes.InvalidArgument)
	}
}

<<<<<<< HEAD
func TestClient_ReadOnlyTransaction_Priority(t *testing.T) {
	t.Parallel()

	server, client, teardown := setupMockedTestServer(t)
	defer teardown()
	for _, qo := range []QueryOptions{
		{},
		{Priority: sppb.RequestOptions_PRIORITY_HIGH},
	} {
		for _, tx := range []*ReadOnlyTransaction{
			client.Single(),
			client.ReadOnlyTransaction(),
		} {
			iter := tx.QueryWithOptions(context.Background(), NewStatement(SelectSingerIDAlbumIDAlbumTitleFromAlbums), qo)
			iter.Next()
			iter.Stop()

			if tx.singleUse {
				tx = client.Single()
			}
			iter = tx.ReadWithOptions(context.Background(), "FOO", AllKeys(), []string{"BAR"}, &ReadOptions{Priority: qo.Priority})
			iter.Next()
			iter.Stop()

			checkRequestsForExpectedRequestOptions(t, server.TestSpanner, 2, sppb.RequestOptions{Priority: qo.Priority})
			tx.Close()
		}
	}
}

func TestClient_ReadWriteTransaction_Priority(t *testing.T) {
	t.Parallel()

	server, client, teardown := setupMockedTestServer(t)
	defer teardown()
	for _, to := range []TransactionOptions{
		{},
		{CommitPriority: sppb.RequestOptions_PRIORITY_MEDIUM},
	} {
		for _, qo := range []QueryOptions{
			{},
			{Priority: sppb.RequestOptions_PRIORITY_MEDIUM},
		} {
			client.ReadWriteTransactionWithOptions(context.Background(), func(ctx context.Context, tx *ReadWriteTransaction) error {
				iter := tx.QueryWithOptions(context.Background(), NewStatement(SelectSingerIDAlbumIDAlbumTitleFromAlbums), qo)
				iter.Next()
				iter.Stop()

				iter = tx.ReadWithOptions(context.Background(), "FOO", AllKeys(), []string{"BAR"}, &ReadOptions{Priority: qo.Priority})
				iter.Next()
				iter.Stop()

				tx.UpdateWithOptions(context.Background(), NewStatement(UpdateBarSetFoo), qo)
				tx.BatchUpdateWithOptions(context.Background(), []Statement{
					NewStatement(UpdateBarSetFoo),
				}, qo)
				checkRequestsForExpectedRequestOptions(t, server.TestSpanner, 4, sppb.RequestOptions{Priority: qo.Priority})

				return nil
			}, to)
			checkCommitForExpectedRequestOptions(t, server.TestSpanner, sppb.RequestOptions{Priority: to.CommitPriority})
		}
	}
}

func TestClient_StmtBasedReadWriteTransaction_Priority(t *testing.T) {
	t.Parallel()

	server, client, teardown := setupMockedTestServer(t)
	defer teardown()
	for _, to := range []TransactionOptions{
		{},
		{CommitPriority: sppb.RequestOptions_PRIORITY_LOW},
	} {
		for _, qo := range []QueryOptions{
			{},
			{Priority: sppb.RequestOptions_PRIORITY_LOW},
		} {
			tx, _ := NewReadWriteStmtBasedTransactionWithOptions(context.Background(), client, to)
			iter := tx.QueryWithOptions(context.Background(), NewStatement(SelectSingerIDAlbumIDAlbumTitleFromAlbums), qo)
			iter.Next()
			iter.Stop()

			iter = tx.ReadWithOptions(context.Background(), "FOO", AllKeys(), []string{"BAR"}, &ReadOptions{Priority: qo.Priority})
			iter.Next()
			iter.Stop()

			tx.UpdateWithOptions(context.Background(), NewStatement(UpdateBarSetFoo), qo)
			tx.BatchUpdateWithOptions(context.Background(), []Statement{
				NewStatement(UpdateBarSetFoo),
			}, qo)

			checkRequestsForExpectedRequestOptions(t, server.TestSpanner, 4, sppb.RequestOptions{Priority: qo.Priority})
			tx.Commit(context.Background())
			checkCommitForExpectedRequestOptions(t, server.TestSpanner, sppb.RequestOptions{Priority: to.CommitPriority})
		}
	}
}

func TestClient_PDML_Priority(t *testing.T) {
	t.Parallel()

	server, client, teardown := setupMockedTestServer(t)
	defer teardown()

	for _, qo := range []QueryOptions{
		{},
		{Priority: sppb.RequestOptions_PRIORITY_HIGH},
	} {
		client.PartitionedUpdateWithOptions(context.Background(), NewStatement(UpdateBarSetFoo), qo)
		checkRequestsForExpectedRequestOptions(t, server.TestSpanner, 1, sppb.RequestOptions{Priority: qo.Priority})
	}
}

func TestClient_Apply_Priority(t *testing.T) {
	t.Parallel()

	server, client, teardown := setupMockedTestServer(t)
	defer teardown()

	client.Apply(context.Background(), []*Mutation{Insert("foo", []string{"col1"}, []interface{}{"val1"})})
	checkCommitForExpectedRequestOptions(t, server.TestSpanner, sppb.RequestOptions{})

	client.Apply(context.Background(), []*Mutation{Insert("foo", []string{"col1"}, []interface{}{"val1"})}, Priority(sppb.RequestOptions_PRIORITY_HIGH))
	checkCommitForExpectedRequestOptions(t, server.TestSpanner, sppb.RequestOptions{Priority: sppb.RequestOptions_PRIORITY_HIGH})

	client.Apply(context.Background(), []*Mutation{Insert("foo", []string{"col1"}, []interface{}{"val1"})}, ApplyAtLeastOnce())
	checkCommitForExpectedRequestOptions(t, server.TestSpanner, sppb.RequestOptions{})

	client.Apply(context.Background(), []*Mutation{Insert("foo", []string{"col1"}, []interface{}{"val1"})}, ApplyAtLeastOnce(), Priority(sppb.RequestOptions_PRIORITY_MEDIUM))
	checkCommitForExpectedRequestOptions(t, server.TestSpanner, sppb.RequestOptions{Priority: sppb.RequestOptions_PRIORITY_MEDIUM})
}

func checkRequestsForExpectedRequestOptions(t *testing.T, server InMemSpannerServer, reqCount int, ro sppb.RequestOptions) {
	reqs := drainRequestsFromServer(server)
	reqOptions := []*sppb.RequestOptions{}

	for _, req := range reqs {
		if sqlReq, ok := req.(*sppb.ExecuteSqlRequest); ok {
			reqOptions = append(reqOptions, sqlReq.RequestOptions)
		}
		if batchReq, ok := req.(*sppb.ExecuteBatchDmlRequest); ok {
			reqOptions = append(reqOptions, batchReq.RequestOptions)
		}
		if readReq, ok := req.(*sppb.ReadRequest); ok {
			reqOptions = append(reqOptions, readReq.RequestOptions)
		}
	}

	if got, want := len(reqOptions), reqCount; got != want {
		t.Fatalf("Requests length mismatch\nGot: %v\nWant: %v", got, want)
	}

	for _, opts := range reqOptions {
		var got sppb.RequestOptions_Priority
		if opts != nil {
			got = opts.Priority
		}
		want := ro.Priority
		if got != want {
			t.Fatalf("Request priority mismatch\nGot: %v\nWant: %v", got, want)
		}
	}
}

func checkCommitForExpectedRequestOptions(t *testing.T, server InMemSpannerServer, ro sppb.RequestOptions) {
	reqs := drainRequestsFromServer(server)
	var commit *sppb.CommitRequest
	var ok bool

	for _, req := range reqs {
		if commit, ok = req.(*sppb.CommitRequest); ok {
			break
		}
	}

	if commit == nil {
		t.Fatalf("Missing commit request")
	}

	var got sppb.RequestOptions_Priority
	if commit.RequestOptions != nil {
		got = commit.RequestOptions.Priority
	}
	want := ro.Priority
	if got != want {
		t.Fatalf("Commit priority mismatch\nGot: %v\nWant: %v", got, want)
=======
func TestClient_Single_Read_WithNumericKey(t *testing.T) {
	t.Parallel()

	_, client, teardown := setupMockedTestServer(t)
	defer teardown()
	ctx := context.Background()
	iter := client.Single().Read(ctx, "Albums", KeySets(Key{*big.NewRat(1, 1)}), []string{"SingerId", "AlbumId", "AlbumTitle"})
	defer iter.Stop()
	rowCount := int64(0)
	for {
		_, err := iter.Next()
		if err == iterator.Done {
			break
		}
		if err != nil {
			t.Fatal(err)
		}
		rowCount++
	}
	if rowCount != SelectSingerIDAlbumIDAlbumTitleFromAlbumsRowCount {
		t.Fatalf("row count mismatch\nGot: %v\nWant: %v", rowCount, SelectSingerIDAlbumIDAlbumTitleFromAlbumsRowCount)
	}
}

func TestClient_CloseWithUnresponsiveBackend(t *testing.T) {
	t.Parallel()

	minOpened := uint64(5)
	server, client, teardown := setupMockedTestServerWithConfig(t,
		ClientConfig{
			SessionPoolConfig: SessionPoolConfig{
				MinOpened: minOpened,
			},
		})
	defer teardown()
	sp := client.idleSessions

	waitFor(t, func() error {
		sp.mu.Lock()
		defer sp.mu.Unlock()
		if uint64(sp.idleList.Len()) != minOpened {
			return fmt.Errorf("num open sessions mismatch\nWant: %d\nGot: %d", sp.MinOpened, sp.numOpened)
		}
		return nil
	})
	server.TestSpanner.Freeze()
	defer server.TestSpanner.Unfreeze()

	ctx, cancel := context.WithTimeout(context.Background(), 10*time.Millisecond)
	defer cancel()
	sp.close(ctx)

	if w, g := context.DeadlineExceeded, ctx.Err(); w != g {
		t.Fatalf("context error mismatch\nWant: %v\nGot: %v", w, g)
>>>>>>> c3de0b79
	}
}<|MERGE_RESOLUTION|>--- conflicted
+++ resolved
@@ -869,7 +869,10 @@
 	_, client, teardown := setupMockedTestServer(t)
 	defer teardown()
 	ctx := context.Background()
-	tx, err := NewReadWriteStmtBasedTransactionWithOptions(ctx, client, TransactionOptions{CommitOptions{ReturnCommitStats: true}})
+	tx, err := NewReadWriteStmtBasedTransactionWithOptions(
+		ctx,
+		client,
+		TransactionOptions{CommitOptions: CommitOptions{ReturnCommitStats: true}})
 	if err != nil {
 		t.Fatalf("Unexpected error when creating transaction: %v", err)
 	}
@@ -2344,7 +2347,6 @@
 	}
 }
 
-<<<<<<< HEAD
 func TestClient_ReadOnlyTransaction_Priority(t *testing.T) {
 	t.Parallel()
 
@@ -2532,7 +2534,9 @@
 	want := ro.Priority
 	if got != want {
 		t.Fatalf("Commit priority mismatch\nGot: %v\nWant: %v", got, want)
-=======
+	}
+}
+
 func TestClient_Single_Read_WithNumericKey(t *testing.T) {
 	t.Parallel()
 
@@ -2587,6 +2591,5 @@
 
 	if w, g := context.DeadlineExceeded, ctx.Err(); w != g {
 		t.Fatalf("context error mismatch\nWant: %v\nGot: %v", w, g)
->>>>>>> c3de0b79
 	}
 }
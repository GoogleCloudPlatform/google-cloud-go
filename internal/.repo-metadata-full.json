--- conflicted
+++ resolved
@@ -40,10 +40,6 @@
     "description": "API Gateway API",
     "language": "Go",
     "client_library_type": "generated",
-<<<<<<< HEAD
-    "docs_url": "https://pkg.go.dev/cloud.google.com/go/apigateway/apiv1",
-    "release_level": "ga"
-=======
     "docs_url": "https://cloud.google.com/go/docs/reference/cloud.google.com/go/latest/apigateway/apiv1",
     "release_level": "ga",
     "library_type": ""
@@ -56,7 +52,6 @@
     "docs_url": "https://cloud.google.com/go/docs/reference/cloud.google.com/go/latest/apigeeconnect/apiv1",
     "release_level": "ga",
     "library_type": ""
->>>>>>> e55a0166
   },
   "cloud.google.com/go/appengine/apiv1": {
     "distribution_name": "cloud.google.com/go/appengine/apiv1",
@@ -481,14 +476,6 @@
     "release_level": "ga",
     "library_type": ""
   },
-  "cloud.google.com/go/dialogflow/cx/apiv3": {
-    "distribution_name": "cloud.google.com/go/dialogflow/cx/apiv3",
-    "description": "Dialogflow API",
-    "language": "Go",
-    "client_library_type": "generated",
-    "docs_url": "https://pkg.go.dev/cloud.google.com/go/dialogflow/cx/apiv3",
-    "release_level": "beta"
-  },
   "cloud.google.com/go/dialogflow/cx/apiv3beta1": {
     "distribution_name": "cloud.google.com/go/dialogflow/cx/apiv3beta1",
     "description": "Dialogflow API",
@@ -515,14 +502,6 @@
     "docs_url": "https://cloud.google.com/go/docs/reference/cloud.google.com/go/latest/documentai/apiv1",
     "release_level": "ga",
     "library_type": ""
-  },
-  "cloud.google.com/go/documentai/apiv1": {
-    "distribution_name": "cloud.google.com/go/documentai/apiv1",
-    "description": "Cloud Document AI API",
-    "language": "Go",
-    "client_library_type": "generated",
-    "docs_url": "https://pkg.go.dev/cloud.google.com/go/documentai/apiv1",
-    "release_level": "beta"
   },
   "cloud.google.com/go/documentai/apiv1beta3": {
     "distribution_name": "cloud.google.com/go/documentai/apiv1beta3",
@@ -790,14 +769,9 @@
     "description": "Cloud Memorystore for Memcached API",
     "language": "Go",
     "client_library_type": "generated",
-<<<<<<< HEAD
-    "docs_url": "https://pkg.go.dev/cloud.google.com/go/memcache/apiv1",
-    "release_level": "ga"
-=======
     "docs_url": "https://cloud.google.com/go/docs/reference/cloud.google.com/go/latest/memcache/apiv1",
     "release_level": "ga",
     "library_type": ""
->>>>>>> e55a0166
   },
   "cloud.google.com/go/memcache/apiv1beta2": {
     "distribution_name": "cloud.google.com/go/memcache/apiv1beta2",
@@ -885,14 +859,9 @@
     "description": "Organization Policy API",
     "language": "Go",
     "client_library_type": "generated",
-<<<<<<< HEAD
-    "docs_url": "https://pkg.go.dev/cloud.google.com/go/orgpolicy/apiv2",
-    "release_level": "ga"
-=======
     "docs_url": "https://cloud.google.com/go/docs/reference/cloud.google.com/go/latest/orgpolicy/apiv2",
     "release_level": "ga",
     "library_type": ""
->>>>>>> e55a0166
   },
   "cloud.google.com/go/osconfig/agentendpoint/apiv1": {
     "distribution_name": "cloud.google.com/go/osconfig/agentendpoint/apiv1",
@@ -1097,28 +1066,18 @@
     "description": "Cloud Resource Manager API",
     "language": "Go",
     "client_library_type": "generated",
-<<<<<<< HEAD
-    "docs_url": "https://pkg.go.dev/cloud.google.com/go/resourcemanager/apiv2",
-    "release_level": "ga"
-=======
     "docs_url": "https://cloud.google.com/go/docs/reference/cloud.google.com/go/latest/resourcemanager/apiv2",
     "release_level": "ga",
     "library_type": ""
->>>>>>> e55a0166
   },
   "cloud.google.com/go/resourcesettings/apiv1": {
     "distribution_name": "cloud.google.com/go/resourcesettings/apiv1",
     "description": "Resource Settings API",
     "language": "Go",
     "client_library_type": "generated",
-<<<<<<< HEAD
-    "docs_url": "https://pkg.go.dev/cloud.google.com/go/resourcesettings/apiv1",
-    "release_level": "beta"
-=======
     "docs_url": "https://cloud.google.com/go/docs/reference/cloud.google.com/go/latest/resourcesettings/apiv1",
     "release_level": "ga",
     "library_type": ""
->>>>>>> e55a0166
   },
   "cloud.google.com/go/retail/apiv2": {
     "distribution_name": "cloud.google.com/go/retail/apiv2",
@@ -1233,14 +1192,9 @@
     "description": "Service Control API",
     "language": "Go",
     "client_library_type": "generated",
-<<<<<<< HEAD
-    "docs_url": "https://pkg.go.dev/cloud.google.com/go/servicecontrol/apiv1",
-    "release_level": "ga"
-=======
     "docs_url": "https://cloud.google.com/go/docs/reference/cloud.google.com/go/latest/servicecontrol/apiv1",
     "release_level": "ga",
     "library_type": ""
->>>>>>> e55a0166
   },
   "cloud.google.com/go/servicedirectory/apiv1": {
     "distribution_name": "cloud.google.com/go/servicedirectory/apiv1",
@@ -1274,10 +1228,6 @@
     "description": "Service Usage API",
     "language": "Go",
     "client_library_type": "generated",
-<<<<<<< HEAD
-    "docs_url": "https://pkg.go.dev/cloud.google.com/go/servicemanagement/apiv1",
-    "release_level": "ga"
-=======
     "docs_url": "https://cloud.google.com/go/docs/reference/cloud.google.com/go/latest/serviceusage/apiv1",
     "release_level": "ga",
     "library_type": ""
@@ -1290,7 +1240,6 @@
     "docs_url": "https://cloud.google.com/go/docs/reference/cloud.google.com/go/latest/shell/apiv1",
     "release_level": "ga",
     "library_type": ""
->>>>>>> e55a0166
   },
   "cloud.google.com/go/spanner": {
     "distribution_name": "cloud.google.com/go/spanner",

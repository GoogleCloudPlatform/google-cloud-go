/*
Copyright 2015 Google LLC

Licensed under the Apache License, Version 2.0 (the "License");
you may not use this file except in compliance with the License.
You may obtain a copy of the License at

    http://www.apache.org/licenses/LICENSE-2.0

Unless required by applicable law or agreed to in writing, software
distributed under the License is distributed on an "AS IS" BASIS,
WITHOUT WARRANTIES OR CONDITIONS OF ANY KIND, either express or implied.
See the License for the specific language governing permissions and
limitations under the License.
*/

package bigtable // import "cloud.google.com/go/bigtable"

import (
	"context"
	"errors"
	"fmt"
	"io"
	"strconv"
	"time"

	btopt "cloud.google.com/go/bigtable/internal/option"
	"cloud.google.com/go/internal/trace"
	"cloud.google.com/go/internal/version"
	"github.com/golang/protobuf/proto"
	gax "github.com/googleapis/gax-go/v2"
	"google.golang.org/api/option"
	gtransport "google.golang.org/api/transport/grpc"
	btpb "google.golang.org/genproto/googleapis/bigtable/v2"
	"google.golang.org/grpc"
	"google.golang.org/grpc/codes"
	"google.golang.org/grpc/metadata"
	"google.golang.org/grpc/status"
)

const prodAddr = "bigtable.googleapis.com:443"

// Client is a client for reading and writing data to tables in an instance.
//
// A Client is safe to use concurrently, except for its Close method.
type Client struct {
	conn              *grpc.ClientConn
	client            btpb.BigtableClient
	project, instance string
	appProfile        string
}

// ClientConfig has configurations for the client.
type ClientConfig struct {
	// The id of the app profile to associate with all data operations sent from this client.
	// If unspecified, the default app profile for the instance will be used.
	AppProfile string
}

// NewClient creates a new Client for a given project and instance.
// The default ClientConfig will be used.
func NewClient(ctx context.Context, project, instance string, opts ...option.ClientOption) (*Client, error) {
	return NewClientWithConfig(ctx, project, instance, ClientConfig{}, opts...)
}

// NewClientWithConfig creates a new client with the given config.
func NewClientWithConfig(ctx context.Context, project, instance string, config ClientConfig, opts ...option.ClientOption) (*Client, error) {
	o, err := btopt.DefaultClientOptions(prodAddr, Scope, clientUserAgent)
	if err != nil {
		return nil, err
	}
	// Default to a small connection pool that can be overridden.
	o = append(o,
		option.WithGRPCConnectionPool(4),
		// Set the max size to correspond to server-side limits.
		option.WithGRPCDialOption(grpc.WithDefaultCallOptions(grpc.MaxCallSendMsgSize(1<<28), grpc.MaxCallRecvMsgSize(1<<28))),
		// TODO(grpc/grpc-go#1388) using connection pool without WithBlock
		// can cause RPCs to fail randomly. We can delete this after the issue is fixed.
		option.WithGRPCDialOption(grpc.WithBlock()))
	o = append(o, opts...)
	conn, err := gtransport.Dial(ctx, o...)
	if err != nil {
		return nil, fmt.Errorf("dialing: %v", err)
	}

	return &Client{
		conn:       conn,
		client:     btpb.NewBigtableClient(conn),
		project:    project,
		instance:   instance,
		appProfile: config.AppProfile,
	}, nil
}

// Close closes the Client.
func (c *Client) Close() error {
	return c.conn.Close()
}

var (
	idempotentRetryCodes  = []codes.Code{codes.DeadlineExceeded, codes.Unavailable, codes.Aborted}
	isIdempotentRetryCode = make(map[codes.Code]bool)
	retryOptions          = []gax.CallOption{
		gax.WithRetry(func() gax.Retryer {
			return gax.OnCodes(idempotentRetryCodes, gax.Backoff{
				Initial:    100 * time.Millisecond,
				Max:        2 * time.Second,
				Multiplier: 1.2,
			})
		}),
	}
)

func init() {
	for _, code := range idempotentRetryCodes {
		isIdempotentRetryCode[code] = true
	}
}

func (c *Client) fullTableName(table string) string {
	return fmt.Sprintf("projects/%s/instances/%s/tables/%s", c.project, c.instance, table)
}

// mergeOutgoingMetadata returns a context populated by the existing outgoing
// metadata merged with the provided mds.
func mergeOutgoingMetadata(ctx context.Context, mds ...metadata.MD) context.Context {
	ctxMD, _ := metadata.FromOutgoingContext(ctx)
	// The ordering matters, hence why ctxMD comes first.
	allMDs := append([]metadata.MD{ctxMD}, mds...)
	return metadata.NewOutgoingContext(ctx, metadata.Join(allMDs...))
}

// withGoogleClientInfo sets the name and version of the application in
// the `x-goog-api-client` header passed on each request. Intended for
// use by Google-written clients.
func withGoogleClientInfo() metadata.MD {
	kv := []string{
		"gl-go",
		version.Go(),
		"gax",
		gax.Version,
		"grpc",
		grpc.Version,
	}
	return metadata.Pairs("x-goog-api-client", gax.XGoogHeader(kv...))
}

// A Table refers to a table.
//
// A Table is safe to use concurrently.
type Table struct {
	c     *Client
	table string

	// Metadata to be sent with each request.
	md metadata.MD
}

// Open opens a table.
func (c *Client) Open(table string) *Table {
	return &Table{
		c:     c,
		table: table,
		md:    metadata.Pairs(resourcePrefixHeader, c.fullTableName(table)),
	}
}

// TODO(dsymonds): Read method that returns a sequence of ReadItems.

// ReadRows reads rows from a table. f is called for each row.
// If f returns false, the stream is shut down and ReadRows returns.
// f owns its argument, and f is called serially in order by row key.
//
// By default, the yielded rows will contain all values in all cells.
// Use RowFilter to limit the cells returned.
func (t *Table) ReadRows(ctx context.Context, arg RowSet, f func(Row) bool, opts ...ReadOption) (err error) {
	ctx = mergeOutgoingMetadata(ctx, withGoogleClientInfo(), t.md)
	ctx = trace.StartSpan(ctx, "cloud.google.com/go/bigtable.ReadRows")
	defer func() { trace.EndSpan(ctx, err) }()

	var prevRowKey string
	attrMap := make(map[string]interface{})
<<<<<<< HEAD
	err = gax.Invoke(ctx, func(ctx context.Context) error {
		if !arg.Valid() {
=======
	err = gax.Invoke(ctx, func(ctx context.Context, _ gax.CallSettings) error {
		if !arg.valid() {
>>>>>>> 50b37a95
			// Empty row set, no need to make an API call.
			// NOTE: we must return early if arg == RowList{} because reading
			// an empty RowList from bigtable returns all rows from that table.
			return nil
		}
		req := &btpb.ReadRowsRequest{
			TableName:    t.c.fullTableName(t.table),
			AppProfileId: t.c.appProfile,
			Rows:         arg.Proto(),
		}
		for _, opt := range opts {
			opt.set(req)
		}
		ctx, cancel := context.WithCancel(ctx) // for aborting the stream
		defer cancel()

		startTime := time.Now()
		stream, err := t.c.client.ReadRows(ctx, req)
		if err != nil {
			return err
		}
		cr := newChunkReader()
		for {
			res, err := stream.Recv()
			if err == io.EOF {
				break
			}
			if err != nil {
				// Reset arg for next Invoke call.
				arg = arg.RetainRowsAfter(prevRowKey)
				attrMap["rowKey"] = prevRowKey
				attrMap["error"] = err.Error()
				attrMap["time_secs"] = time.Since(startTime).Seconds()
				trace.TracePrintf(ctx, attrMap, "Retry details in ReadRows")
				return err
			}
			attrMap["time_secs"] = time.Since(startTime).Seconds()
			attrMap["rowCount"] = len(res.Chunks)
			trace.TracePrintf(ctx, attrMap, "Details in ReadRows")

			for _, cc := range res.Chunks {
				row, err := cr.Process(cc)
				if err != nil {
					// No need to prepare for a retry, this is an unretryable error.
					return err
				}
				if row == nil {
					continue
				}
				prevRowKey = row.Key()
				if !f(row) {
					// Cancel and drain stream.
					cancel()
					for {
						if _, err := stream.Recv(); err != nil {
							// The stream has ended. We don't return an error
							// because the caller has intentionally interrupted the scan.
							return nil
						}
					}
				}
			}
			if err := cr.Close(); err != nil {
				// No need to prepare for a retry, this is an unretryable error.
				return err
			}
		}
		return err
	}, retryOptions...)

	return err
}

// ReadRow is a convenience implementation of a single-row reader.
// A missing row will return a zero-length map and a nil error.
func (t *Table) ReadRow(ctx context.Context, row string, opts ...ReadOption) (Row, error) {
	var r Row
	err := t.ReadRows(ctx, SingleRow(row), func(rr Row) bool {
		r = rr
		return true
	}, opts...)
	return r, err
}

// decodeFamilyProto adds the cell data from f to the given row.
func decodeFamilyProto(r Row, row string, f *btpb.Family) {
	fam := f.Name // does not have colon
	for _, col := range f.Columns {
		for _, cell := range col.Cells {
			ri := ReadItem{
				Row:       row,
				Column:    fam + ":" + string(col.Qualifier),
				Timestamp: Timestamp(cell.TimestampMicros),
				Value:     cell.Value,
			}
			r[fam] = append(r[fam], ri)
		}
	}
}

// RowSet is a set of rows to be read. It is satisfied by RowList, RowRange and RowRangeList.
// The serialized size of the RowSet must be no larger than 1MiB.
type RowSet interface {
	Proto() *btpb.RowSet

	// RetainRowsAfter returns a new RowSet that does not include the
	// given row key or any row key lexicographically less than it.
	RetainRowsAfter(lastRowKey string) RowSet

	// Valid reports whether this set can cover at least one row.
	Valid() bool
}

// RowList is a sequence of row keys.
type RowList []string

func (r RowList) Proto() *btpb.RowSet {
	keys := make([][]byte, len(r))
	for i, row := range r {
		keys[i] = []byte(row)
	}
	return &btpb.RowSet{RowKeys: keys}
}

func (r RowList) RetainRowsAfter(lastRowKey string) RowSet {
	var retryKeys RowList
	for _, key := range r {
		if key > lastRowKey {
			retryKeys = append(retryKeys, key)
		}
	}
	return retryKeys
}

func (r RowList) Valid() bool {
	return len(r) > 0
}

// A RowRange is a half-open interval [Start, Limit) encompassing
// all the rows with keys at least as large as Start, and less than Limit.
// (Bigtable string comparison is the same as Go's.)
// A RowRange can be unbounded, encompassing all keys at least as large as Start.
type RowRange struct {
	start string
	limit string
}

// NewRange returns the new RowRange [begin, end).
func NewRange(begin, end string) RowRange {
	return RowRange{
		start: begin,
		limit: end,
	}
}

// Unbounded tests whether a RowRange is unbounded.
func (r RowRange) Unbounded() bool {
	return r.limit == ""
}

// Contains says whether the RowRange contains the key.
func (r RowRange) Contains(row string) bool {
	return r.start <= row && (r.limit == "" || r.limit > row)
}

// String provides a printable description of a RowRange.
func (r RowRange) String() string {
	a := strconv.Quote(r.start)
	if r.Unbounded() {
		return fmt.Sprintf("[%s,∞)", a)
	}
	return fmt.Sprintf("[%s,%q)", a, r.limit)
}

func (r RowRange) Proto() *btpb.RowSet {
	rr := &btpb.RowRange{
		StartKey: &btpb.RowRange_StartKeyClosed{StartKeyClosed: []byte(r.start)},
	}
	if !r.Unbounded() {
		rr.EndKey = &btpb.RowRange_EndKeyOpen{EndKeyOpen: []byte(r.limit)}
	}
	return &btpb.RowSet{RowRanges: []*btpb.RowRange{rr}}
}

func (r RowRange) RetainRowsAfter(lastRowKey string) RowSet {
	if lastRowKey == "" || lastRowKey < r.start {
		return r
	}
	// Set the beginning of the range to the row after the last scanned.
	start := lastRowKey + "\x00"
	if r.Unbounded() {
		return InfiniteRange(start)
	}
	return NewRange(start, r.limit)
}

func (r RowRange) Valid() bool {
	return r.Unbounded() || r.start < r.limit
}

// RowRangeList is a sequence of RowRanges representing the union of the ranges.
type RowRangeList []RowRange

func (r RowRangeList) Proto() *btpb.RowSet {
	ranges := make([]*btpb.RowRange, len(r))
	for i, rr := range r {
		// RowRange.proto() returns a RowSet with a single element RowRange array
		ranges[i] = rr.Proto().RowRanges[0]
	}
	return &btpb.RowSet{RowRanges: ranges}
}

func (r RowRangeList) RetainRowsAfter(lastRowKey string) RowSet {
	if lastRowKey == "" {
		return r
	}
	// Return a list of any range that has not yet been completely processed
	var ranges RowRangeList
	for _, rr := range r {
		retained := rr.RetainRowsAfter(lastRowKey)
		if retained.Valid() {
			ranges = append(ranges, retained.(RowRange))
		}
	}
	return ranges
}

func (r RowRangeList) Valid() bool {
	for _, rr := range r {
		if rr.Valid() {
			return true
		}
	}
	return false
}

// SingleRow returns a RowSet for reading a single row.
func SingleRow(row string) RowSet {
	return RowList{row}
}

// PrefixRange returns a RowRange consisting of all keys starting with the prefix.
func PrefixRange(prefix string) RowRange {
	return RowRange{
		start: prefix,
		limit: prefixSuccessor(prefix),
	}
}

// InfiniteRange returns the RowRange consisting of all keys at least as
// large as start.
func InfiniteRange(start string) RowRange {
	return RowRange{
		start: start,
		limit: "",
	}
}

// prefixSuccessor returns the lexically smallest string greater than the
// prefix, if it exists, or "" otherwise.  In either case, it is the string
// needed for the Limit of a RowRange.
func prefixSuccessor(prefix string) string {
	if prefix == "" {
		return "" // infinite range
	}
	n := len(prefix)
	for n--; n >= 0 && prefix[n] == '\xff'; n-- {
	}
	if n == -1 {
		return ""
	}
	ans := []byte(prefix[:n])
	ans = append(ans, prefix[n]+1)
	return string(ans)
}

// A ReadOption is an optional argument to ReadRows.
type ReadOption interface {
	set(req *btpb.ReadRowsRequest)
}

// RowFilter returns a ReadOption that applies f to the contents of read rows.
//
// If multiple RowFilters are provided, only the last is used. To combine filters,
// use ChainFilters or InterleaveFilters instead.
func RowFilter(f Filter) ReadOption { return rowFilter{f} }

type rowFilter struct{ f Filter }

func (rf rowFilter) set(req *btpb.ReadRowsRequest) { req.Filter = rf.f.Proto() }

// LimitRows returns a ReadOption that will limit the number of rows to be read.
func LimitRows(limit int64) ReadOption { return limitRows{limit} }

type limitRows struct{ limit int64 }

func (lr limitRows) set(req *btpb.ReadRowsRequest) { req.RowsLimit = lr.limit }

// mutationsAreRetryable returns true if all mutations are idempotent
// and therefore retryable. A mutation is idempotent iff all cell timestamps
// have an explicit timestamp set and do not rely on the timestamp being set on the server.
func mutationsAreRetryable(muts []*btpb.Mutation) bool {
	serverTime := int64(ServerTime)
	for _, mut := range muts {
		setCell := mut.GetSetCell()
		if setCell != nil && setCell.TimestampMicros == serverTime {
			return false
		}
	}
	return true
}

const maxMutations = 100000

// Apply mutates a row atomically. A mutation must contain at least one
// operation and at most 100000 operations.
func (t *Table) Apply(ctx context.Context, row string, m *Mutation, opts ...ApplyOption) (err error) {
	ctx = mergeOutgoingMetadata(ctx, withGoogleClientInfo(), t.md)
	ctx = trace.StartSpan(ctx, "cloud.google.com/go/bigtable/Apply")
	defer func() { trace.EndSpan(ctx, err) }()

	after := func(res proto.Message) {
		for _, o := range opts {
			o.after(res)
		}
	}

	var callOptions []gax.CallOption
	if m.cond == nil {
		req := &btpb.MutateRowRequest{
			TableName:    t.c.fullTableName(t.table),
			AppProfileId: t.c.appProfile,
			RowKey:       []byte(row),
			Mutations:    m.ops,
		}
		if mutationsAreRetryable(m.ops) {
			callOptions = retryOptions
		}
		var res *btpb.MutateRowResponse
		err := gax.Invoke(ctx, func(ctx context.Context, _ gax.CallSettings) error {
			var err error
			res, err = t.c.client.MutateRow(ctx, req)
			return err
		}, callOptions...)
		if err == nil {
			after(res)
		}
		return err
	}

	req := &btpb.CheckAndMutateRowRequest{
		TableName:       t.c.fullTableName(t.table),
		AppProfileId:    t.c.appProfile,
		RowKey:          []byte(row),
		PredicateFilter: m.cond.Proto(),
	}
	if m.mtrue != nil {
		if m.mtrue.cond != nil {
			return errors.New("bigtable: conditional mutations cannot be nested")
		}
		req.TrueMutations = m.mtrue.ops
	}
	if m.mfalse != nil {
		if m.mfalse.cond != nil {
			return errors.New("bigtable: conditional mutations cannot be nested")
		}
		req.FalseMutations = m.mfalse.ops
	}
	if mutationsAreRetryable(req.TrueMutations) && mutationsAreRetryable(req.FalseMutations) {
		callOptions = retryOptions
	}
	var cmRes *btpb.CheckAndMutateRowResponse
	err = gax.Invoke(ctx, func(ctx context.Context, _ gax.CallSettings) error {
		var err error
		cmRes, err = t.c.client.CheckAndMutateRow(ctx, req)
		return err
	}, callOptions...)
	if err == nil {
		after(cmRes)
	}
	return err
}

// An ApplyOption is an optional argument to Apply.
type ApplyOption interface {
	after(res proto.Message)
}

type applyAfterFunc func(res proto.Message)

func (a applyAfterFunc) after(res proto.Message) { a(res) }

// GetCondMutationResult returns an ApplyOption that reports whether the conditional
// mutation's condition matched.
func GetCondMutationResult(matched *bool) ApplyOption {
	return applyAfterFunc(func(res proto.Message) {
		if res, ok := res.(*btpb.CheckAndMutateRowResponse); ok {
			*matched = res.PredicateMatched
		}
	})
}

// Mutation represents a set of changes for a single row of a table.
type Mutation struct {
	ops []*btpb.Mutation

	// for conditional mutations
	cond          Filter
	mtrue, mfalse *Mutation
}

// NewMutation returns a new mutation.
func NewMutation() *Mutation {
	return new(Mutation)
}

// NewCondMutation returns a conditional mutation.
// The given row filter determines which mutation is applied:
// If the filter matches any cell in the row, mtrue is applied;
// otherwise, mfalse is applied.
// Either given mutation may be nil.
//
// The application of a ReadModifyWrite is atomic; concurrent ReadModifyWrites will
// be executed serially by the server.
func NewCondMutation(cond Filter, mtrue, mfalse *Mutation) *Mutation {
	return &Mutation{cond: cond, mtrue: mtrue, mfalse: mfalse}
}

// Set sets a value in a specified column, with the given timestamp.
// The timestamp will be truncated to millisecond granularity.
// A timestamp of ServerTime means to use the server timestamp.
func (m *Mutation) Set(family, column string, ts Timestamp, value []byte) {
	m.ops = append(m.ops, &btpb.Mutation{Mutation: &btpb.Mutation_SetCell_{SetCell: &btpb.Mutation_SetCell{
		FamilyName:      family,
		ColumnQualifier: []byte(column),
		TimestampMicros: int64(ts.TruncateToMilliseconds()),
		Value:           value,
	}}})
}

// DeleteCellsInColumn will delete all the cells whose columns are family:column.
func (m *Mutation) DeleteCellsInColumn(family, column string) {
	m.ops = append(m.ops, &btpb.Mutation{Mutation: &btpb.Mutation_DeleteFromColumn_{DeleteFromColumn: &btpb.Mutation_DeleteFromColumn{
		FamilyName:      family,
		ColumnQualifier: []byte(column),
	}}})
}

// DeleteTimestampRange deletes all cells whose columns are family:column
// and whose timestamps are in the half-open interval [start, end).
// If end is zero, it will be interpreted as infinity.
// The timestamps will be truncated to millisecond granularity.
func (m *Mutation) DeleteTimestampRange(family, column string, start, end Timestamp) {
	m.ops = append(m.ops, &btpb.Mutation{Mutation: &btpb.Mutation_DeleteFromColumn_{DeleteFromColumn: &btpb.Mutation_DeleteFromColumn{
		FamilyName:      family,
		ColumnQualifier: []byte(column),
		TimeRange: &btpb.TimestampRange{
			StartTimestampMicros: int64(start.TruncateToMilliseconds()),
			EndTimestampMicros:   int64(end.TruncateToMilliseconds()),
		},
	}}})
}

// DeleteCellsInFamily will delete all the cells whose columns are family:*.
func (m *Mutation) DeleteCellsInFamily(family string) {
	m.ops = append(m.ops, &btpb.Mutation{Mutation: &btpb.Mutation_DeleteFromFamily_{DeleteFromFamily: &btpb.Mutation_DeleteFromFamily{
		FamilyName: family,
	}}})
}

// DeleteRow deletes the entire row.
func (m *Mutation) DeleteRow() {
	m.ops = append(m.ops, &btpb.Mutation{Mutation: &btpb.Mutation_DeleteFromRow_{DeleteFromRow: &btpb.Mutation_DeleteFromRow{}}})
}

// entryErr is a container that combines an entry with the error that was returned for it.
// Err may be nil if no error was returned for the Entry, or if the Entry has not yet been processed.
type entryErr struct {
	Entry *btpb.MutateRowsRequest_Entry
	Err   error
}

// ApplyBulk applies multiple Mutations, up to a maximum of 100,000.
// Each mutation is individually applied atomically,
// but the set of mutations may be applied in any order.
//
// Two types of failures may occur. If the entire process
// fails, (nil, err) will be returned. If specific mutations
// fail to apply, ([]err, nil) will be returned, and the errors
// will correspond to the relevant rowKeys/muts arguments.
//
// Conditional mutations cannot be applied in bulk and providing one will result in an error.
func (t *Table) ApplyBulk(ctx context.Context, rowKeys []string, muts []*Mutation, opts ...ApplyOption) (errs []error, err error) {
	ctx = mergeOutgoingMetadata(ctx, withGoogleClientInfo(), t.md)
	ctx = trace.StartSpan(ctx, "cloud.google.com/go/bigtable/ApplyBulk")
	defer func() { trace.EndSpan(ctx, err) }()

	if len(rowKeys) != len(muts) {
		return nil, fmt.Errorf("mismatched rowKeys and mutation array lengths: %d, %d", len(rowKeys), len(muts))
	}

	origEntries := make([]*entryErr, len(rowKeys))
	for i, key := range rowKeys {
		mut := muts[i]
		if mut.cond != nil {
			return nil, errors.New("conditional mutations cannot be applied in bulk")
		}
		origEntries[i] = &entryErr{Entry: &btpb.MutateRowsRequest_Entry{RowKey: []byte(key), Mutations: mut.ops}}
	}

	for _, group := range groupEntries(origEntries, maxMutations) {
		attrMap := make(map[string]interface{})
		err = gax.Invoke(ctx, func(ctx context.Context, _ gax.CallSettings) error {
			attrMap["rowCount"] = len(group)
			trace.TracePrintf(ctx, attrMap, "Row count in ApplyBulk")
			err := t.doApplyBulk(ctx, group, opts...)
			if err != nil {
				// We want to retry the entire request with the current group
				return err
			}
			group = t.getApplyBulkRetries(group)
			if len(group) > 0 && len(idempotentRetryCodes) > 0 {
				// We have at least one mutation that needs to be retried.
				// Return an arbitrary error that is retryable according to callOptions.
				return status.Errorf(idempotentRetryCodes[0], "Synthetic error: partial failure of ApplyBulk")
			}
			return nil
		}, retryOptions...)
		if err != nil {
			return nil, err
		}
	}

	// All the errors are accumulated into an array and returned, interspersed with nils for successful
	// entries. The absence of any errors means we should return nil.
	var foundErr bool
	for _, entry := range origEntries {
		if entry.Err != nil {
			foundErr = true
		}
		errs = append(errs, entry.Err)
	}
	if foundErr {
		return errs, nil
	}
	return nil, nil
}

// getApplyBulkRetries returns the entries that need to be retried
func (t *Table) getApplyBulkRetries(entries []*entryErr) []*entryErr {
	var retryEntries []*entryErr
	for _, entry := range entries {
		err := entry.Err
		if err != nil && isIdempotentRetryCode[status.Code(err)] && mutationsAreRetryable(entry.Entry.Mutations) {
			// There was an error and the entry is retryable.
			retryEntries = append(retryEntries, entry)
		}
	}
	return retryEntries
}

// doApplyBulk does the work of a single ApplyBulk invocation
func (t *Table) doApplyBulk(ctx context.Context, entryErrs []*entryErr, opts ...ApplyOption) error {
	after := func(res proto.Message) {
		for _, o := range opts {
			o.after(res)
		}
	}

	entries := make([]*btpb.MutateRowsRequest_Entry, len(entryErrs))
	for i, entryErr := range entryErrs {
		entries[i] = entryErr.Entry
	}
	req := &btpb.MutateRowsRequest{
		TableName:    t.c.fullTableName(t.table),
		AppProfileId: t.c.appProfile,
		Entries:      entries,
	}
	stream, err := t.c.client.MutateRows(ctx, req)
	if err != nil {
		return err
	}
	for {
		res, err := stream.Recv()
		if err == io.EOF {
			break
		}
		if err != nil {
			return err
		}

		for i, entry := range res.Entries {
			s := entry.Status
			if s.Code == int32(codes.OK) {
				entryErrs[i].Err = nil
			} else {
				entryErrs[i].Err = status.Errorf(codes.Code(s.Code), s.Message)
			}
		}
		after(res)
	}
	return nil
}

// groupEntries groups entries into groups of a specified size without breaking up
// individual entries.
func groupEntries(entries []*entryErr, maxSize int) [][]*entryErr {
	var (
		res   [][]*entryErr
		start int
		gmuts int
	)
	addGroup := func(end int) {
		if end-start > 0 {
			res = append(res, entries[start:end])
			start = end
			gmuts = 0
		}
	}
	for i, e := range entries {
		emuts := len(e.Entry.Mutations)
		if gmuts+emuts > maxSize {
			addGroup(i)
		}
		gmuts += emuts
	}
	addGroup(len(entries))
	return res
}

// Timestamp is in units of microseconds since 1 January 1970.
type Timestamp int64

// ServerTime is a specific Timestamp that may be passed to (*Mutation).Set.
// It indicates that the server's timestamp should be used.
const ServerTime Timestamp = -1

// Time converts a time.Time into a Timestamp.
func Time(t time.Time) Timestamp { return Timestamp(t.UnixNano() / 1e3) }

// Now returns the Timestamp representation of the current time on the client.
func Now() Timestamp { return Time(time.Now()) }

// Time converts a Timestamp into a time.Time.
func (ts Timestamp) Time() time.Time { return time.Unix(0, int64(ts)*1e3) }

// TruncateToMilliseconds truncates a Timestamp to millisecond granularity,
// which is currently the only granularity supported.
func (ts Timestamp) TruncateToMilliseconds() Timestamp {
	if ts == ServerTime {
		return ts
	}
	return ts - ts%1000
}

// ApplyReadModifyWrite applies a ReadModifyWrite to a specific row.
// It returns the newly written cells.
func (t *Table) ApplyReadModifyWrite(ctx context.Context, row string, m *ReadModifyWrite) (Row, error) {
	ctx = mergeOutgoingMetadata(ctx, withGoogleClientInfo(), t.md)
	req := &btpb.ReadModifyWriteRowRequest{
		TableName:    t.c.fullTableName(t.table),
		AppProfileId: t.c.appProfile,
		RowKey:       []byte(row),
		Rules:        m.ops,
	}
	res, err := t.c.client.ReadModifyWriteRow(ctx, req)
	if err != nil {
		return nil, err
	}
	if res.Row == nil {
		return nil, errors.New("unable to apply ReadModifyWrite: res.Row=nil")
	}
	r := make(Row)
	for _, fam := range res.Row.Families { // res is *btpb.Row, fam is *btpb.Family
		decodeFamilyProto(r, row, fam)
	}
	return r, nil
}

// ReadModifyWrite represents a set of operations on a single row of a table.
// It is like Mutation but for non-idempotent changes.
// When applied, these operations operate on the latest values of the row's cells,
// and result in a new value being written to the relevant cell with a timestamp
// that is max(existing timestamp, current server time).
//
// The application of a ReadModifyWrite is atomic; concurrent ReadModifyWrites will
// be executed serially by the server.
type ReadModifyWrite struct {
	ops []*btpb.ReadModifyWriteRule
}

// NewReadModifyWrite returns a new ReadModifyWrite.
func NewReadModifyWrite() *ReadModifyWrite { return new(ReadModifyWrite) }

// AppendValue appends a value to a specific cell's value.
// If the cell is unset, it will be treated as an empty value.
func (m *ReadModifyWrite) AppendValue(family, column string, v []byte) {
	m.ops = append(m.ops, &btpb.ReadModifyWriteRule{
		FamilyName:      family,
		ColumnQualifier: []byte(column),
		Rule:            &btpb.ReadModifyWriteRule_AppendValue{AppendValue: v},
	})
}

// Increment interprets the value in a specific cell as a 64-bit big-endian signed integer,
// and adds a value to it. If the cell is unset, it will be treated as zero.
// If the cell is set and is not an 8-byte value, the entire ApplyReadModifyWrite
// operation will fail.
func (m *ReadModifyWrite) Increment(family, column string, delta int64) {
	m.ops = append(m.ops, &btpb.ReadModifyWriteRule{
		FamilyName:      family,
		ColumnQualifier: []byte(column),
		Rule:            &btpb.ReadModifyWriteRule_IncrementAmount{IncrementAmount: delta},
	})
}

// SampleRowKeys returns a sample of row keys in the table. The returned row keys will delimit contiguous sections of
// the table of approximately equal size, which can be used to break up the data for distributed tasks like mapreduces.
func (t *Table) SampleRowKeys(ctx context.Context) ([]string, error) {
	ctx = mergeOutgoingMetadata(ctx, withGoogleClientInfo(), t.md)
	var sampledRowKeys []string
	err := gax.Invoke(ctx, func(ctx context.Context, _ gax.CallSettings) error {
		sampledRowKeys = nil
		req := &btpb.SampleRowKeysRequest{
			TableName:    t.c.fullTableName(t.table),
			AppProfileId: t.c.appProfile,
		}
		ctx, cancel := context.WithCancel(ctx) // for aborting the stream
		defer cancel()

		stream, err := t.c.client.SampleRowKeys(ctx, req)
		if err != nil {
			return err
		}
		for {
			res, err := stream.Recv()
			if err == io.EOF {
				break
			}
			if err != nil {
				return err
			}

			key := string(res.RowKey)
			if key == "" {
				continue
			}

			sampledRowKeys = append(sampledRowKeys, key)
		}
		return nil
	}, retryOptions...)
	return sampledRowKeys, err
}<|MERGE_RESOLUTION|>--- conflicted
+++ resolved
@@ -180,13 +180,8 @@
 
 	var prevRowKey string
 	attrMap := make(map[string]interface{})
-<<<<<<< HEAD
-	err = gax.Invoke(ctx, func(ctx context.Context) error {
-		if !arg.Valid() {
-=======
 	err = gax.Invoke(ctx, func(ctx context.Context, _ gax.CallSettings) error {
 		if !arg.valid() {
->>>>>>> 50b37a95
 			// Empty row set, no need to make an API call.
 			// NOTE: we must return early if arg == RowList{} because reading
 			// an empty RowList from bigtable returns all rows from that table.

--- conflicted
+++ resolved
@@ -165,22 +165,14 @@
 
 // CreateSubscriptionOption is an option for AdminClient.CreateSubscription.
 type CreateSubscriptionOption interface {
-<<<<<<< HEAD
-	Apply(*createSubscriptionSettings)
-=======
 	apply(*createSubscriptionSettings)
->>>>>>> e55a0166
 }
 
 type startingOffset struct {
 	backlogLocation BacklogLocation
 }
 
-<<<<<<< HEAD
-func (so startingOffset) Apply(settings *createSubscriptionSettings) {
-=======
 func (so startingOffset) apply(settings *createSubscriptionSettings) {
->>>>>>> e55a0166
 	settings.backlogLocation = so.backlogLocation
 }
 
@@ -198,11 +190,7 @@
 func (ac *AdminClient) CreateSubscription(ctx context.Context, config SubscriptionConfig, opts ...CreateSubscriptionOption) (*SubscriptionConfig, error) {
 	var settings createSubscriptionSettings
 	for _, opt := range opts {
-<<<<<<< HEAD
-		opt.Apply(&settings)
-=======
 		opt.apply(&settings)
->>>>>>> e55a0166
 	}
 
 	subsPath, err := wire.ParseSubscriptionPath(config.Name)

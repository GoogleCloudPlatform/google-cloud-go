--- conflicted
+++ resolved
@@ -1,8 +1,7 @@
 // Copyright 2014 Google LLC
 //
 // Licensed under the Apache License, Version 2.0 (the "License");
-// you may not use this file except in compliance with the License.
-// You may obtain a copy of the License at
+// you may not use this file except in compliance with the License.// You may obtain a copy of the License at
 //
 //      http://www.apache.org/licenses/LICENSE-2.0
 //
@@ -99,7 +98,6 @@
 // If the client is available for the lifetime of the program, then Close need not be
 // called at exit.
 func (c *Client) Close() error {
-<<<<<<< HEAD
 	pubErr := c.pubc.Close()
 	subErr := c.subc.Close()
 	if pubErr != nil {
@@ -116,13 +114,6 @@
 		return fmt.Errorf("pubsub subscriber closing error: %v", subErr)
 	}
 	return nil
-=======
-	err := c.pubc.Close()
-	if err != nil {
-		return err
-	}
-	return c.subc.Close()
->>>>>>> 4119950a
 }
 
 func (c *Client) fullyQualifiedProjectName() string {

// Copyright 2020 Google LLC
//
// Licensed under the Apache License, Version 2.0 (the "License");
// you may not use this file except in compliance with the License.
// You may obtain a copy of the License at
//
//     https://www.apache.org/licenses/LICENSE-2.0
//
// Unless required by applicable law or agreed to in writing, software
// distributed under the License is distributed on an "AS IS" BASIS,
// WITHOUT WARRANTIES OR CONDITIONS OF ANY KIND, either express or implied.
// See the License for the specific language governing permissions and

package wire

import (
	"testing"

	"cloud.google.com/go/pubsublite/internal/test"
)

func emptyAckConsumer(_ *ackConsumer) {
	// Nothing to do.
}

func TestAckConsumerAck(t *testing.T) {
	numAcks := 0
	onAck := func(ac *ackConsumer) {
		numAcks++
	}
	ackConsumer := newAckConsumer(0, 0, onAck)
	if got, want := ackConsumer.IsAcked(), false; got != want {
		t.Errorf("ackConsumer.IsAcked() got %v, want %v", got, want)
	}

	// Test duplicate acks.
	for i := 0; i < 3; i++ {
		ackConsumer.Ack()

		if got, want := ackConsumer.IsAcked(), true; got != want {
			t.Errorf("ackConsumer.IsAcked() got %v, want %v", got, want)
		}
		if got, want := numAcks, 1; got != want {
			t.Errorf("onAck func called %v times, expected %v call", got, want)
		}
	}
}

func TestAckConsumerClear(t *testing.T) {
	onAck := func(ac *ackConsumer) {
		t.Error("onAck func should not have been called")
	}
	ackConsumer := newAckConsumer(0, 0, onAck)
	ackConsumer.Clear()
	ackConsumer.Ack()

	if got, want := ackConsumer.IsAcked(), true; got != want {
		t.Errorf("ackConsumer.IsAcked() got %v, want %v", got, want)
	}
}

func TestAckTrackerProcessing(t *testing.T) {
	ackTracker := newAckTracker()

	// No messages received yet.
	if got, want := ackTracker.CommitOffset(), nilCursorOffset; got != want {
		t.Errorf("ackTracker.CommitOffset() got %v, want %v", got, want)
	}

	ack1 := newAckConsumer(1, 0, emptyAckConsumer)
	ack2 := newAckConsumer(2, 0, emptyAckConsumer)
	ack3 := newAckConsumer(3, 0, emptyAckConsumer)
	if err := ackTracker.Push(ack1); err != nil {
		t.Errorf("ackTracker.Push() got err %v", err)
	}
	if err := ackTracker.Push(ack2); err != nil {
		t.Errorf("ackTracker.Push() got err %v", err)
	}
	if err := ackTracker.Push(ack3); err != nil {
		t.Errorf("ackTracker.Push() got err %v", err)
	}

	// All messages unacked.
	if got, want := ackTracker.CommitOffset(), nilCursorOffset; got != want {
		t.Errorf("ackTracker.CommitOffset() got %v, want %v", got, want)
	}

	ack1.Ack()
	if got, want := ackTracker.CommitOffset(), int64(2); got != want {
		t.Errorf("ackTracker.CommitOffset() got %v, want %v", got, want)
	}
	if got, want := ackTracker.Empty(), false; got != want {
		t.Errorf("ackTracker.Empty() got %v, want %v", got, want)
	}

	// Skipped ack2, so the commit offset should not have been updated.
	ack3.Ack()
	if got, want := ackTracker.CommitOffset(), int64(2); got != want {
		t.Errorf("ackTracker.CommitOffset() got %v, want %v", got, want)
	}
	if got, want := ackTracker.Empty(), false; got != want {
		t.Errorf("ackTracker.Empty() got %v, want %v", got, want)
	}

	// Both ack2 and ack3 should be removed from the outstanding acks queue.
	ack2.Ack()
	if got, want := ackTracker.CommitOffset(), int64(4); got != want {
		t.Errorf("ackTracker.CommitOffset() got %v, want %v", got, want)
	}
	if got, want := ackTracker.Empty(), true; got != want {
		t.Errorf("ackTracker.Empty() got %v, want %v", got, want)
	}

	// Newly received message.
	ack4 := newAckConsumer(4, 0, emptyAckConsumer)
	if err := ackTracker.Push(ack4); err != nil {
		t.Errorf("ackTracker.Push() got err %v", err)
	}
	ack4.Ack()
	if got, want := ackTracker.Empty(), false; got != want {
		t.Errorf("ackTracker.Empty() got %v, want %v", got, want)
	}
	if got, want := ackTracker.CommitOffset(), int64(5); got != want {
		t.Errorf("ackTracker.CommitOffset() got %v, want %v", got, want)
	}
	if got, want := ackTracker.Empty(), true; got != want {
		t.Errorf("ackTracker.Empty() got %v, want %v", got, want)
	}
}

func TestAckTrackerRelease(t *testing.T) {
	ackTracker := newAckTracker()
	onAckAfterRelease := func(ac *ackConsumer) {
		t.Error("onAck should not be called")
	}
	ack1 := newAckConsumer(1, 0, emptyAckConsumer)
	ack2 := newAckConsumer(2, 0, onAckAfterRelease)
	ack3 := newAckConsumer(3, 0, onAckAfterRelease)
	ack4 := newAckConsumer(4, 0, onAckAfterRelease)

	if err := ackTracker.Push(ack1); err != nil {
		t.Errorf("ackTracker.Push() got err %v", err)
	}
	if err := ackTracker.Push(ack2); err != nil {
		t.Errorf("ackTracker.Push() got err %v", err)
	}
	if err := ackTracker.Push(ack3); err != nil {
		t.Errorf("ackTracker.Push() got err %v", err)
	}

	// First ack is called before Release and should be processed.
	ack1.Ack()

	// After clearing outstanding acks, onAck should not be called.
	ackTracker.Release()
	ack2.Ack()
	ack3.Ack()
	if got, want := ackTracker.Empty(), true; got != want {
		t.Errorf("ackTracker.Empty() got %v, want %v", got, want)
	}

	// New acks should be cleared and discarded.
	if err := ackTracker.Push(ack4); err != nil {
		t.Errorf("ackTracker.Push() got err %v", err)
	}
	ack4.Ack()

<<<<<<< HEAD
	// New acks should be cleared and discarded.
	if err := ackTracker.Push(ack4); err != nil {
		t.Errorf("ackTracker.Push() got err %v", err)
	}
	if got, want := ackTracker.Empty(), true; got != want {
		t.Errorf("ackTracker.Empty() got %v, want %v", got, want)
	}
	ack4.Ack()

=======
	if got, want := ackTracker.Empty(), true; got != want {
		t.Errorf("ackTracker.Empty() got %v, want %v", got, want)
	}
	if got, want := ackTracker.CommitOffset(), int64(2); got != want {
		t.Errorf("ackTracker.CommitOffset() got %v, want %v", got, want)
	}
}

func TestAckTrackerReset(t *testing.T) {
	ackTracker := newAckTracker()
	onAckAfterReset := func(ac *ackConsumer) {
		t.Error("onAck should not be called")
	}
	ack1 := newAckConsumer(1, 0, emptyAckConsumer)
	ack2 := newAckConsumer(2, 0, emptyAckConsumer)
	ack3 := newAckConsumer(3, 0, onAckAfterReset)

	if err := ackTracker.Push(ack1); err != nil {
		t.Errorf("ackTracker.Push() got err %v", err)
	}
	if err := ackTracker.Push(ack2); err != nil {
		t.Errorf("ackTracker.Push() got err %v", err)
	}
	if err := ackTracker.Push(ack3); err != nil {
		t.Errorf("ackTracker.Push() got err %v", err)
	}

	// Ack tracker should not allow duplicate msg1.
	if got, want := ackTracker.Push(ack1), errOutOfOrderMessages; !test.ErrorEqual(got, want) {
		t.Errorf("ackTracker.Push() got err %v, want err %v", got, want)
	}

	// Ack 2 messages to advance the commit offset.
	ack1.Ack()
	ack2.Ack()
	if got, want := ackTracker.CommitOffset(), int64(3); got != want {
		t.Errorf("ackTracker.CommitOffset() got %v, want %v", got, want)
	}
	if got, want := ackTracker.Empty(), false; got != want {
		t.Errorf("ackTracker.Empty() got %v, want %v", got, want)
	}

	// Reset should clear the outstanding acks and reset the desired commit
	// offset.
	ackTracker.Reset()
	// Outstanding ack3 should be invalidated.
	ack3.Ack()
	if got, want := ackTracker.CommitOffset(), nilCursorOffset; got != want {
		t.Errorf("ackTracker.CommitOffset() got %v, want %v", got, want)
	}
	if got, want := ackTracker.Empty(), true; got != want {
		t.Errorf("ackTracker.Empty() got %v, want %v", got, want)
	}

	// After reset, msg1 should be accepted and processed.
	ack1 = newAckConsumer(1, 0, emptyAckConsumer)
	if err := ackTracker.Push(ack1); err != nil {
		t.Errorf("ackTracker.Push() got err %v", err)
	}
	if got, want := ackTracker.Empty(), false; got != want {
		t.Errorf("ackTracker.Empty() got %v, want %v", got, want)
	}
	ack1.Ack()
>>>>>>> e55a0166
	if got, want := ackTracker.CommitOffset(), int64(2); got != want {
		t.Errorf("ackTracker.CommitOffset() got %v, want %v", got, want)
	}
}

func TestCommitCursorTrackerProcessing(t *testing.T) {
	ackTracker := newAckTracker()
	commitTracker := newCommitCursorTracker(ackTracker)

	// No messages received yet.
	if got, want := commitTracker.NextOffset(), nilCursorOffset; got != want {
		t.Errorf("commitCursorTracker.NextOffset() got %v, want %v", got, want)
	}
	if got, want := commitTracker.UpToDate(), true; got != want {
		t.Errorf("commitCursorTracker.UpToDate() got %v, want %v", got, want)
	}

	ack1 := newAckConsumer(1, 0, emptyAckConsumer)
	ack2 := newAckConsumer(2, 0, emptyAckConsumer)
	ack3 := newAckConsumer(3, 0, emptyAckConsumer)
	if err := ackTracker.Push(ack1); err != nil {
		t.Errorf("ackTracker.Push() got err %v", err)
	}
	if err := ackTracker.Push(ack2); err != nil {
		t.Errorf("ackTracker.Push() got err %v", err)
	}
	if err := ackTracker.Push(ack3); err != nil {
		t.Errorf("ackTracker.Push() got err %v", err)
	}

	// All messages unacked.
	if got, want := commitTracker.NextOffset(), nilCursorOffset; got != want {
		t.Errorf("commitCursorTracker.NextOffset() got %v, want %v", got, want)
	}
	if got, want := commitTracker.UpToDate(), false; got != want {
		t.Errorf("commitCursorTracker.UpToDate() got %v, want %v", got, want)
	}

	// Msg1 acked and commit sent to stream.
	ack1.Ack()
	if got, want := commitTracker.NextOffset(), int64(2); got != want {
		t.Errorf("commitCursorTracker.NextOffset() got %v, want %v", got, want)
	}
	commitTracker.AddPending(commitTracker.NextOffset())
	if got, want := commitTracker.NextOffset(), nilCursorOffset; got != want {
		t.Errorf("commitCursorTracker.NextOffset() got %v, want %v", got, want)
	}
	if got, want := commitTracker.UpToDate(), false; got != want {
		t.Errorf("commitCursorTracker.UpToDate() got %v, want %v", got, want)
	}

	// Msg 2 & 3 acked commit and sent to stream.
	ack2.Ack()
	if got, want := commitTracker.NextOffset(), int64(3); got != want {
		t.Errorf("commitCursorTracker.NextOffset() got %v, want %v", got, want)
	}
	ack3.Ack()
	if got, want := commitTracker.NextOffset(), int64(4); got != want {
		t.Errorf("commitCursorTracker.NextOffset() got %v, want %v", got, want)
	}
	commitTracker.AddPending(commitTracker.NextOffset())
	if got, want := commitTracker.NextOffset(), nilCursorOffset; got != want {
		t.Errorf("commitCursorTracker.NextOffset() got %v, want %v", got, want)
	}
	if got, want := commitTracker.UpToDate(), false; got != want {
		t.Errorf("commitCursorTracker.UpToDate() got %v, want %v", got, want)
	}

	// First 2 pending commits acknowledged.
	if got, want := commitTracker.lastConfirmedOffset, nilCursorOffset; got != want {
		t.Errorf("commitCursorTracker.lastConfirmedOffset got %v, want %v", got, want)
	}
	if err := commitTracker.ConfirmOffsets(2); err != nil {
		t.Errorf("commitCursorTracker.ConfirmOffsets() got err %v", err)
	}
	if got, want := commitTracker.lastConfirmedOffset, int64(4); got != want {
		t.Errorf("commitCursorTracker.lastConfirmedOffset got %v, want %v", got, want)
	}
	if got, want := commitTracker.UpToDate(), true; got != want {
		t.Errorf("commitCursorTracker.UpToDate() got %v, want %v", got, want)
	}
}

func TestCommitCursorTrackerReset(t *testing.T) {
	ackTracker := newAckTracker()
	commitTracker := newCommitCursorTracker(ackTracker)

	onAckAfterReset := func(ac *ackConsumer) {
		t.Error("onAck should not be called")
	}
	ack1 := newAckConsumer(1, 0, emptyAckConsumer)
	ack2 := newAckConsumer(2, 0, emptyAckConsumer)
	ack3 := newAckConsumer(3, 0, onAckAfterReset)
	if err := ackTracker.Push(ack1); err != nil {
		t.Errorf("ackTracker.Push() got err %v", err)
	}
	if err := ackTracker.Push(ack2); err != nil {
		t.Errorf("ackTracker.Push() got err %v", err)
	}
	if err := ackTracker.Push(ack3); err != nil {
		t.Errorf("ackTracker.Push() got err %v", err)
	}

	// Ack and commit 2 messages.
	ack1.Ack()
	ack2.Ack()
	if got, want := commitTracker.NextOffset(), int64(3); got != want {
		t.Errorf("commitCursorTracker.NextOffset() got %v, want %v", got, want)
	}
	commitTracker.AddPending(commitTracker.NextOffset())
	if err := commitTracker.ConfirmOffsets(1); err != nil {
		t.Errorf("commitCursorTracker.ConfirmOffsets() got err %v", err)
	}

	// Reset should clear the ack tracker and commit tracker to their initial
	// states.
	commitTracker.Reset()
	// Outstanding ack3 should be invalidated.
	ack3.Ack()
	if got, want := ackTracker.CommitOffset(), nilCursorOffset; got != want {
		t.Errorf("ackTracker.CommitOffset() got %v, want %v", got, want)
	}
	if got, want := ackTracker.Empty(), true; got != want {
		t.Errorf("ackTracker.Empty() got %v, want %v", got, want)
	}
	if got, want := commitTracker.NextOffset(), nilCursorOffset; got != want {
		t.Errorf("commitCursorTracker.NextOffset() got %v, want %v", got, want)
	}
	if got, want := commitTracker.UpToDate(), true; got != want {
		t.Errorf("commitCursorTracker.UpToDate() got %v, want %v", got, want)
	}

	// After reset, msg1 should be accepted and processed.
	ack1 = newAckConsumer(1, 0, emptyAckConsumer)
	if err := ackTracker.Push(ack1); err != nil {
		t.Errorf("ackTracker.Push() got err %v", err)
	}
	ack1.Ack()
	if got, want := commitTracker.NextOffset(), int64(2); got != want {
		t.Errorf("commitCursorTracker.NextOffset() got %v, want %v", got, want)
	}
	commitTracker.AddPending(commitTracker.NextOffset())
	if err := commitTracker.ConfirmOffsets(1); err != nil {
		t.Errorf("commitCursorTracker.ConfirmOffsets() got err %v", err)
	}
}

func TestCommitCursorTrackerStreamReconnects(t *testing.T) {
	ackTracker := newAckTracker()
	commitTracker := newCommitCursorTracker(ackTracker)

	ack1 := newAckConsumer(1, 0, emptyAckConsumer)
	ack2 := newAckConsumer(2, 0, emptyAckConsumer)
	ack3 := newAckConsumer(3, 0, emptyAckConsumer)
	if err := ackTracker.Push(ack1); err != nil {
		t.Errorf("ackTracker.Push() got err %v", err)
	}
	if err := ackTracker.Push(ack2); err != nil {
		t.Errorf("ackTracker.Push() got err %v", err)
	}
	if err := ackTracker.Push(ack3); err != nil {
		t.Errorf("ackTracker.Push() got err %v", err)
	}

	// All messages unacked.
	if got, want := commitTracker.NextOffset(), nilCursorOffset; got != want {
		t.Errorf("commitCursorTracker.NextOffset() got %v, want %v", got, want)
	}
	if got, want := commitTracker.UpToDate(), false; got != want {
		t.Errorf("commitCursorTracker.UpToDate() got %v, want %v", got, want)
	}

	// Msg1 acked and commit sent to stream.
	ack1.Ack()
	if got, want := commitTracker.NextOffset(), int64(2); got != want {
		t.Errorf("commitCursorTracker.NextOffset() got %v, want %v", got, want)
	}
	commitTracker.AddPending(commitTracker.NextOffset())
	if got, want := commitTracker.NextOffset(), nilCursorOffset; got != want {
		t.Errorf("commitCursorTracker.NextOffset() got %v, want %v", got, want)
	}
	if got, want := commitTracker.UpToDate(), false; got != want {
		t.Errorf("commitCursorTracker.UpToDate() got %v, want %v", got, want)
	}

	// Msg2 acked and commit sent to stream.
	ack2.Ack()
	if got, want := commitTracker.NextOffset(), int64(3); got != want {
		t.Errorf("commitCursorTracker.NextOffset() got %v, want %v", got, want)
	}
	commitTracker.AddPending(commitTracker.NextOffset())
	if got, want := commitTracker.NextOffset(), nilCursorOffset; got != want {
		t.Errorf("commitCursorTracker.NextOffset() got %v, want %v", got, want)
	}
	if got, want := commitTracker.UpToDate(), false; got != want {
		t.Errorf("commitCursorTracker.UpToDate() got %v, want %v", got, want)
	}

	// Stream breaks and pending offsets are cleared.
	commitTracker.ClearPending()
	if got, want := commitTracker.UpToDate(), false; got != want {
		t.Errorf("commitCursorTracker.UpToDate() got %v, want %v", got, want)
	}
	// When the stream reconnects the next offset should be 3 (offset 2 skipped).
	if got, want := commitTracker.NextOffset(), int64(3); got != want {
		t.Errorf("commitCursorTracker.NextOffset() got %v, want %v", got, want)
	}
	commitTracker.AddPending(commitTracker.NextOffset())
	if got, want := commitTracker.NextOffset(), nilCursorOffset; got != want {
		t.Errorf("commitCursorTracker.NextOffset() got %v, want %v", got, want)
	}
	if got, want := commitTracker.UpToDate(), false; got != want {
		t.Errorf("commitCursorTracker.UpToDate() got %v, want %v", got, want)
	}

	// Msg3 acked and commit sent to stream.
	ack3.Ack()
	if got, want := commitTracker.NextOffset(), int64(4); got != want {
		t.Errorf("commitCursorTracker.NextOffset() got %v, want %v", got, want)
	}
	commitTracker.AddPending(commitTracker.NextOffset())
	if got, want := commitTracker.NextOffset(), nilCursorOffset; got != want {
		t.Errorf("commitCursorTracker.NextOffset() got %v, want %v", got, want)
	}
	if got, want := commitTracker.UpToDate(), false; got != want {
		t.Errorf("commitCursorTracker.UpToDate() got %v, want %v", got, want)
	}

	// Only 1 pending commit confirmed.
	if got, want := commitTracker.lastConfirmedOffset, nilCursorOffset; got != want {
		t.Errorf("commitCursorTracker.lastConfirmedOffset got %v, want %v", got, want)
	}
	if err := commitTracker.ConfirmOffsets(1); err != nil {
		t.Errorf("commitCursorTracker.ConfirmOffsets() got err %v", err)
	}
	if got, want := commitTracker.lastConfirmedOffset, int64(3); got != want {
		t.Errorf("commitCursorTracker.lastConfirmedOffset got %v, want %v", got, want)
	}
	if got, want := commitTracker.UpToDate(), false; got != want {
		t.Errorf("commitCursorTracker.UpToDate() got %v, want %v", got, want)
	}

	// Final pending commit confirmed.
	if err := commitTracker.ConfirmOffsets(1); err != nil {
		t.Errorf("commitCursorTracker.ConfirmOffsets() got err %v", err)
	}
	if got, want := commitTracker.lastConfirmedOffset, int64(4); got != want {
		t.Errorf("commitCursorTracker.lastConfirmedOffset got %v, want %v", got, want)
	}
	if got, want := commitTracker.UpToDate(), true; got != want {
		t.Errorf("commitCursorTracker.UpToDate() got %v, want %v", got, want)
	}
}<|MERGE_RESOLUTION|>--- conflicted
+++ resolved
@@ -165,17 +165,6 @@
 	}
 	ack4.Ack()
 
-<<<<<<< HEAD
-	// New acks should be cleared and discarded.
-	if err := ackTracker.Push(ack4); err != nil {
-		t.Errorf("ackTracker.Push() got err %v", err)
-	}
-	if got, want := ackTracker.Empty(), true; got != want {
-		t.Errorf("ackTracker.Empty() got %v, want %v", got, want)
-	}
-	ack4.Ack()
-
-=======
 	if got, want := ackTracker.Empty(), true; got != want {
 		t.Errorf("ackTracker.Empty() got %v, want %v", got, want)
 	}
@@ -239,7 +228,6 @@
 		t.Errorf("ackTracker.Empty() got %v, want %v", got, want)
 	}
 	ack1.Ack()
->>>>>>> e55a0166
 	if got, want := ackTracker.CommitOffset(), int64(2); got != want {
 		t.Errorf("ackTracker.CommitOffset() got %v, want %v", got, want)
 	}

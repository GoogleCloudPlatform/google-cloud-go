--- conflicted
+++ resolved
@@ -82,11 +82,7 @@
 	if err != nil {
 		return nil, err
 	}
-<<<<<<< HEAD
-	commits, err := CommitsSinceHash(googleapisDir, string(lastHash), false)
-=======
 	commits, err := git.CommitsSinceHash(googleapisDir, string(lastHash), false)
->>>>>>> e55a0166
 	if err != nil {
 		return nil, err
 	}
